--- conflicted
+++ resolved
@@ -2269,33 +2269,14 @@
      * cannot evict the first.  An exception to this rule is PAGE_WRITE_INV
      * handling: the first page could have evicted itself.
      */
-<<<<<<< HEAD
-
-    // FIXME: Upstream patch for this
-    if ((addr & ~TARGET_PAGE_MASK) + size - 1 >= TARGET_PAGE_SIZE) {
-
-        page2 = (addr + size) & TARGET_PAGE_MASK;
+    page1 = addr & TARGET_PAGE_MASK;
+    page2 = (addr + size) & TARGET_PAGE_MASK;
+    if (page1 != page2) {
         size2 = (addr + size) & ~TARGET_PAGE_MASK;
         index2 = tlb_index(env, mmu_idx, page2);
         entry2 = tlb_entry(env, mmu_idx, page2);
-
-=======
-    page1 = addr & TARGET_PAGE_MASK;
-    page2 = (addr + size) & TARGET_PAGE_MASK;
-    size2 = (addr + size) & ~TARGET_PAGE_MASK;
-    index2 = tlb_index(env, mmu_idx, page2);
-    entry2 = tlb_entry(env, mmu_idx, page2);
-
-    tlb_addr2 = tlb_addr_write(entry2);
-    if (page1 != page2 && !tlb_hit_page(tlb_addr2, page2)) {
-        if (!victim_tlb_hit(env, mmu_idx, index2, tlb_off, page2)) {
-            tlb_fill(env_cpu(env), page2, size2, MMU_DATA_STORE,
-                     mmu_idx, retaddr);
-            index2 = tlb_index(env, mmu_idx, page2);
-            entry2 = tlb_entry(env, mmu_idx, page2);
-        }
->>>>>>> b67b00e6
         tlb_addr2 = tlb_addr_write(entry2);
+
         if (!tlb_hit_page(tlb_addr2, page2)) {
             if (!victim_tlb_hit(env, mmu_idx, index2, tlb_off, page2)) {
                 tlb_fill(env_cpu(env), page2, size2, MMU_DATA_STORE,
@@ -2303,11 +2284,8 @@
                 index2 = tlb_index(env, mmu_idx, page2);
                 entry2 = tlb_entry(env, mmu_idx, page2);
             }
-            tlb_addr2 = tlb_addr_write(entry2);
-        }
-
+        }
     } else {
-        /* The access happens on a single page */
         size2 = 0;
     }
 
@@ -2328,7 +2306,7 @@
                              env_tlb(env)->d[mmu_idx].fulltlb[index].attrs,
                              BP_MEM_WRITE, retaddr);
     }
-    if (size2 > 0 && unlikely(tlb_addr2 & TLB_WATCHPOINT)) {
+    if (size2 && unlikely(tlb_addr2 & TLB_WATCHPOINT)) {
 #ifdef XBOX
         mem_check_access_callback_vaddr(env_cpu(env), page2, size2,
             BP_MEM_WRITE, &env_tlb(env)->d[mmu_idx].iotlb[index2]);
