/*
 * QEMU System Emulator
 *
 * Copyright (c) 2003-2008 Fabrice Bellard
 *
 * Permission is hereby granted, free of charge, to any person obtaining a copy
 * of this software and associated documentation files (the "Software"), to deal
 * in the Software without restriction, including without limitation the rights
 * to use, copy, modify, merge, publish, distribute, sublicense, and/or sell
 * copies of the Software, and to permit persons to whom the Software is
 * furnished to do so, subject to the following conditions:
 *
 * The above copyright notice and this permission notice shall be included in
 * all copies or substantial portions of the Software.
 *
 * THE SOFTWARE IS PROVIDED "AS IS", WITHOUT WARRANTY OF ANY KIND, EXPRESS OR
 * IMPLIED, INCLUDING BUT NOT LIMITED TO THE WARRANTIES OF MERCHANTABILITY,
 * FITNESS FOR A PARTICULAR PURPOSE AND NONINFRINGEMENT. IN NO EVENT SHALL
 * THE AUTHORS OR COPYRIGHT HOLDERS BE LIABLE FOR ANY CLAIM, DAMAGES OR OTHER
 * LIABILITY, WHETHER IN AN ACTION OF CONTRACT, TORT OR OTHERWISE, ARISING FROM,
 * OUT OF OR IN CONNECTION WITH THE SOFTWARE OR THE USE OR OTHER DEALINGS IN
 * THE SOFTWARE.
 */

#include "qemu/osdep.h"
#include "qemu-common.h"
#include "qemu/datadir.h"
#include "qemu/units.h"
#include "exec/cpu-common.h"
#include "hw/boards.h"
#include "hw/qdev-properties.h"
#include "qapi/compat-policy.h"
#include "qapi/error.h"
#include "qapi/qmp/qdict.h"
#include "qapi/qmp/qjson.h"
#include "qemu-version.h"
#include "qemu/cutils.h"
#include "qemu/help_option.h"
#include "qemu/uuid.h"
#include "sysemu/reset.h"
#include "sysemu/runstate.h"
#include "sysemu/runstate-action.h"
#include "sysemu/seccomp.h"
#include "sysemu/tcg.h"
#include "sysemu/xen.h"

#include "qemu/error-report.h"
#include "qemu/sockets.h"
#include "qemu/accel.h"
#include "hw/usb.h"
#include "hw/isa/isa.h"
#include "hw/scsi/scsi.h"
#include "hw/display/vga.h"
#include "sysemu/watchdog.h"
#include "hw/firmware/smbios.h"
#include "hw/acpi/acpi.h"
#include "hw/xen/xen.h"
#include "hw/loader.h"
#include "monitor/qdev.h"
#include "net/net.h"
#include "net/slirp.h"
#include "monitor/monitor.h"
#include "ui/console.h"
#include "ui/input.h"
#include "sysemu/sysemu.h"
#include "sysemu/numa.h"
#include "sysemu/hostmem.h"
#include "exec/gdbstub.h"
#include "qemu/timer.h"
#include "chardev/char.h"
#include "qemu/bitmap.h"
#include "qemu/log.h"
#include "sysemu/blockdev.h"
#include "hw/block/block.h"
#include "hw/i386/x86.h"
#include "hw/i386/pc.h"
#include "migration/misc.h"
#include "migration/snapshot.h"
#include "sysemu/tpm.h"
#include "sysemu/dma.h"
#include "hw/audio/soundhw.h"
#include "audio/audio.h"
#include "sysemu/cpus.h"
#include "sysemu/cpu-timers.h"
#include "migration/colo.h"
#include "migration/postcopy-ram.h"
#include "sysemu/kvm.h"
#include "sysemu/hax.h"
#include "qapi/qobject-input-visitor.h"
#include "qemu/option.h"
#include "qemu/config-file.h"
#include "qemu-options.h"
#include "qemu/main-loop.h"
#ifdef CONFIG_VIRTFS
#include "fsdev/qemu-fsdev.h"
#endif
#include "sysemu/qtest.h"

#include "disas/disas.h"

#include "trace.h"
#include "trace/control.h"
#include "qemu/plugin.h"
#include "qemu/queue.h"
#include "sysemu/arch_init.h"
#include "exec/confidential-guest-support.h"

#include "ui/qemu-spice.h"
#include "qapi/string-input-visitor.h"
#include "qapi/opts-visitor.h"
#include "qapi/clone-visitor.h"
#include "qom/object_interfaces.h"
#include "semihosting/semihost.h"
#include "crypto/init.h"
#include "sysemu/replay.h"
#include "qapi/qapi-events-run-state.h"
#include "qapi/qapi-visit-block-core.h"
#include "qapi/qapi-visit-compat.h"
#include "qapi/qapi-visit-ui.h"
#include "qapi/qapi-commands-block-core.h"
#include "qapi/qapi-commands-migration.h"
#include "qapi/qapi-commands-misc.h"
#include "qapi/qapi-visit-qom.h"
#include "qapi/qapi-commands-ui.h"
#include "qapi/qmp/qerror.h"
#include "sysemu/iothread.h"
#include "qemu/guest-random.h"

#include "ui/xemu-settings.h"
#include "ui/xemu-notifications.h"
#include "ui/xemu-net.h"
#include "ui/xemu-input.h"
#include "hw/xbox/eeprom_generation.h"

#define MAX_VIRTIO_CONSOLES 1

<<<<<<< HEAD
static const char *data_dir[16];
static int data_dir_idx;
const char *bios_name = NULL;
enum vga_retrace_method vga_retrace_method = VGA_RETRACE_DUMB;
int display_opengl;
const char* keyboard_layout = NULL;
ram_addr_t ram_size;
bool enable_mlock = false;
bool enable_cpu_pm = false;
int nb_nics;
NICInfo nd_table[MAX_NICS];
int autostart = 1;
static enum {
    RTC_BASE_UTC,
    RTC_BASE_LOCALTIME,
    RTC_BASE_DATETIME,
} rtc_base_type = RTC_BASE_UTC;
static time_t rtc_ref_start_datetime;
static int rtc_realtime_clock_offset; /* used only with QEMU_CLOCK_REALTIME */
static int rtc_host_datetime_offset = -1; /* valid & used only with
                                             RTC_BASE_DATETIME */
QEMUClockType rtc_clock;
int vga_interface_type = VGA_NONE;
=======
typedef struct BlockdevOptionsQueueEntry {
    BlockdevOptions *bdo;
    Location loc;
    QSIMPLEQ_ENTRY(BlockdevOptionsQueueEntry) entry;
} BlockdevOptionsQueueEntry;

typedef QSIMPLEQ_HEAD(, BlockdevOptionsQueueEntry) BlockdevOptionsQueue;

typedef struct ObjectOption {
    ObjectOptions *opts;
    QTAILQ_ENTRY(ObjectOption) next;
} ObjectOption;

static const char *cpu_option;
static const char *mem_path;
static const char *incoming;
static const char *loadvm;
static QTAILQ_HEAD(, ObjectOption) object_opts = QTAILQ_HEAD_INITIALIZER(object_opts);
static ram_addr_t maxram_size;
static uint64_t ram_slots;
static int display_remote;
static int snapshot;
static bool preconfig_requested;
static QemuPluginList plugin_list = QTAILQ_HEAD_INITIALIZER(plugin_list);
static BlockdevOptionsQueue bdo_queue = QSIMPLEQ_HEAD_INITIALIZER(bdo_queue);
static bool nographic = false;
static int mem_prealloc; /* force preallocation of physical target memory */
static ram_addr_t ram_size;
static const char *vga_model = NULL;
>>>>>>> 8fe9f1f8
static DisplayOptions dpy;
static int num_serial_hds;
static Chardev **serial_hds;
static const char *log_mask;
static const char *log_file;
static bool list_data_dirs;
static const char *watchdog;
static const char *qtest_chrdev;
static const char *qtest_log;

static int has_defaults = 1;
static int default_serial = 1;
static int default_parallel = 1;
static int default_monitor = 1;
static int default_floppy = 1;
static int default_cdrom = 1;
static int default_sdcard = 1;
static int default_vga = 1;
static int default_net = 1;

static struct {
    const char *driver;
    int *flag;
} default_list[] = {
    { .driver = "isa-serial",           .flag = &default_serial    },
    { .driver = "isa-parallel",         .flag = &default_parallel  },
    { .driver = "isa-fdc",              .flag = &default_floppy    },
    { .driver = "floppy",               .flag = &default_floppy    },
    { .driver = "ide-cd",               .flag = &default_cdrom     },
    { .driver = "ide-hd",               .flag = &default_cdrom     },
    { .driver = "scsi-cd",              .flag = &default_cdrom     },
    { .driver = "scsi-hd",              .flag = &default_cdrom     },
    { .driver = "VGA",                  .flag = &default_vga       },
    { .driver = "isa-vga",              .flag = &default_vga       },
    { .driver = "cirrus-vga",           .flag = &default_vga       },
    { .driver = "isa-cirrus-vga",       .flag = &default_vga       },
    { .driver = "vmware-svga",          .flag = &default_vga       },
    { .driver = "qxl-vga",              .flag = &default_vga       },
    { .driver = "virtio-vga",           .flag = &default_vga       },
    { .driver = "ati-vga",              .flag = &default_vga       },
    { .driver = "vhost-user-vga",       .flag = &default_vga       },
};

static QemuOptsList qemu_rtc_opts = {
    .name = "rtc",
    .head = QTAILQ_HEAD_INITIALIZER(qemu_rtc_opts.head),
    .merge_lists = true,
    .desc = {
        {
            .name = "base",
            .type = QEMU_OPT_STRING,
        },{
            .name = "clock",
            .type = QEMU_OPT_STRING,
        },{
            .name = "driftfix",
            .type = QEMU_OPT_STRING,
        },
        { /* end of list */ }
    },
};

static QemuOptsList qemu_option_rom_opts = {
    .name = "option-rom",
    .implied_opt_name = "romfile",
    .head = QTAILQ_HEAD_INITIALIZER(qemu_option_rom_opts.head),
    .desc = {
        {
            .name = "bootindex",
            .type = QEMU_OPT_NUMBER,
        }, {
            .name = "romfile",
            .type = QEMU_OPT_STRING,
        },
        { /* end of list */ }
    },
};

static QemuOptsList qemu_machine_opts = {
    .name = "machine",
    .implied_opt_name = "type",
    .merge_lists = true,
    .head = QTAILQ_HEAD_INITIALIZER(qemu_machine_opts.head),
    .desc = {
        /*
         * no elements => accept any
         * sanity checking will happen later
         * when setting machine properties
         */
        { }
    },
};

static QemuOptsList qemu_accel_opts = {
    .name = "accel",
    .implied_opt_name = "accel",
    .head = QTAILQ_HEAD_INITIALIZER(qemu_accel_opts.head),
    .desc = {
        /*
         * no elements => accept any
         * sanity checking will happen later
         * when setting accelerator properties
         */
        { }
    },
};

static QemuOptsList qemu_boot_opts = {
    .name = "boot-opts",
    .implied_opt_name = "order",
    .merge_lists = true,
    .head = QTAILQ_HEAD_INITIALIZER(qemu_boot_opts.head),
    .desc = {
        {
            .name = "order",
            .type = QEMU_OPT_STRING,
        }, {
            .name = "once",
            .type = QEMU_OPT_STRING,
        }, {
            .name = "menu",
            .type = QEMU_OPT_BOOL,
        }, {
            .name = "splash",
            .type = QEMU_OPT_STRING,
        }, {
            .name = "splash-time",
            .type = QEMU_OPT_NUMBER,
        }, {
            .name = "reboot-timeout",
            .type = QEMU_OPT_NUMBER,
        }, {
            .name = "strict",
            .type = QEMU_OPT_BOOL,
        },
        { /*End of list */ }
    },
};

static QemuOptsList qemu_add_fd_opts = {
    .name = "add-fd",
    .head = QTAILQ_HEAD_INITIALIZER(qemu_add_fd_opts.head),
    .desc = {
        {
            .name = "fd",
            .type = QEMU_OPT_NUMBER,
            .help = "file descriptor of which a duplicate is added to fd set",
        },{
            .name = "set",
            .type = QEMU_OPT_NUMBER,
            .help = "ID of the fd set to add fd to",
        },{
            .name = "opaque",
            .type = QEMU_OPT_STRING,
            .help = "free-form string used to describe fd",
        },
        { /* end of list */ }
    },
};

static QemuOptsList qemu_object_opts = {
    .name = "object",
    .implied_opt_name = "qom-type",
    .head = QTAILQ_HEAD_INITIALIZER(qemu_object_opts.head),
    .desc = {
        { }
    },
};

static QemuOptsList qemu_tpmdev_opts = {
    .name = "tpmdev",
    .implied_opt_name = "type",
    .head = QTAILQ_HEAD_INITIALIZER(qemu_tpmdev_opts.head),
    .desc = {
        /* options are defined in the TPM backends */
        { /* end of list */ }
    },
};

static QemuOptsList qemu_overcommit_opts = {
    .name = "overcommit",
    .head = QTAILQ_HEAD_INITIALIZER(qemu_overcommit_opts.head),
    .desc = {
        {
            .name = "mem-lock",
            .type = QEMU_OPT_BOOL,
        },
        {
            .name = "cpu-pm",
            .type = QEMU_OPT_BOOL,
        },
        { /* end of list */ }
    },
};

static QemuOptsList qemu_msg_opts = {
    .name = "msg",
    .head = QTAILQ_HEAD_INITIALIZER(qemu_msg_opts.head),
    .desc = {
        {
            .name = "timestamp",
            .type = QEMU_OPT_BOOL,
        },
        {
            .name = "guest-name",
            .type = QEMU_OPT_BOOL,
            .help = "Prepends guest name for error messages but only if "
                    "-name guest is set otherwise option is ignored\n",
        },
        { /* end of list */ }
    },
};

static QemuOptsList qemu_name_opts = {
    .name = "name",
    .implied_opt_name = "guest",
    .merge_lists = true,
    .head = QTAILQ_HEAD_INITIALIZER(qemu_name_opts.head),
    .desc = {
        {
            .name = "guest",
            .type = QEMU_OPT_STRING,
            .help = "Sets the name of the guest.\n"
                    "This name will be displayed in the SDL window caption.\n"
                    "The name will also be used for the VNC server",
        }, {
            .name = "process",
            .type = QEMU_OPT_STRING,
            .help = "Sets the name of the QEMU process, as shown in top etc",
        }, {
            .name = "debug-threads",
            .type = QEMU_OPT_BOOL,
            .help = "When enabled, name the individual threads; defaults off.\n"
                    "NOTE: The thread names are for debugging and not a\n"
                    "stable API.",
        },
        { /* End of list */ }
    },
};

static QemuOptsList qemu_mem_opts = {
    .name = "memory",
    .implied_opt_name = "size",
    .head = QTAILQ_HEAD_INITIALIZER(qemu_mem_opts.head),
    .merge_lists = true,
    .desc = {
        {
            .name = "size",
            .type = QEMU_OPT_SIZE,
        },
        {
            .name = "slots",
            .type = QEMU_OPT_NUMBER,
        },
        {
            .name = "maxmem",
            .type = QEMU_OPT_SIZE,
        },
        { /* end of list */ }
    },
};

static QemuOptsList qemu_icount_opts = {
    .name = "icount",
    .implied_opt_name = "shift",
    .merge_lists = true,
    .head = QTAILQ_HEAD_INITIALIZER(qemu_icount_opts.head),
    .desc = {
        {
            .name = "shift",
            .type = QEMU_OPT_STRING,
        }, {
            .name = "align",
            .type = QEMU_OPT_BOOL,
        }, {
            .name = "sleep",
            .type = QEMU_OPT_BOOL,
        }, {
            .name = "rr",
            .type = QEMU_OPT_STRING,
        }, {
            .name = "rrfile",
            .type = QEMU_OPT_STRING,
        }, {
            .name = "rrsnapshot",
            .type = QEMU_OPT_STRING,
        },
        { /* end of list */ }
    },
};

static QemuOptsList qemu_fw_cfg_opts = {
    .name = "fw_cfg",
    .implied_opt_name = "name",
    .head = QTAILQ_HEAD_INITIALIZER(qemu_fw_cfg_opts.head),
    .desc = {
        {
            .name = "name",
            .type = QEMU_OPT_STRING,
            .help = "Sets the fw_cfg name of the blob to be inserted",
        }, {
            .name = "file",
            .type = QEMU_OPT_STRING,
            .help = "Sets the name of the file from which "
                    "the fw_cfg blob will be loaded",
        }, {
            .name = "string",
            .type = QEMU_OPT_STRING,
            .help = "Sets content of the blob to be inserted from a string",
        }, {
            .name = "gen_id",
            .type = QEMU_OPT_STRING,
            .help = "Sets id of the object generating the fw_cfg blob "
                    "to be inserted",
        },
        { /* end of list */ }
    },
};

static QemuOptsList qemu_action_opts = {
    .name = "action",
    .merge_lists = true,
    .head = QTAILQ_HEAD_INITIALIZER(qemu_action_opts.head),
    .desc = {
        {
            .name = "shutdown",
            .type = QEMU_OPT_STRING,
        },{
            .name = "reboot",
            .type = QEMU_OPT_STRING,
        },{
            .name = "panic",
            .type = QEMU_OPT_STRING,
        },{
            .name = "watchdog",
            .type = QEMU_OPT_STRING,
        },
        { /* end of list */ }
    },
};

/**
 * Get machine options
 *
 * Returns: machine options (never null).
 */
static QemuOpts *qemu_get_machine_opts(void)
{
    return qemu_find_opts_singleton("machine");
}

const char *qemu_get_vm_name(void)
{
    return qemu_name;
}

static int default_driver_check(void *opaque, QemuOpts *opts, Error **errp)
{
    const char *driver = qemu_opt_get(opts, "driver");
    int i;

    if (!driver)
        return 0;
    for (i = 0; i < ARRAY_SIZE(default_list); i++) {
        if (strcmp(default_list[i].driver, driver) != 0)
            continue;
        *(default_list[i].flag) = 0;
    }
    return 0;
}

static int parse_name(void *opaque, QemuOpts *opts, Error **errp)
{
    const char *proc_name;

    if (qemu_opt_get(opts, "debug-threads")) {
        qemu_thread_naming(qemu_opt_get_bool(opts, "debug-threads", false));
    }
    qemu_name = qemu_opt_get(opts, "guest");

    proc_name = qemu_opt_get(opts, "process");
    if (proc_name) {
        os_set_proc_name(proc_name);
    }

    return 0;
}

bool defaults_enabled(void)
{
    return has_defaults;
}

#ifndef _WIN32
static int parse_add_fd(void *opaque, QemuOpts *opts, Error **errp)
{
    int fd, dupfd, flags;
    int64_t fdset_id;
    const char *fd_opaque = NULL;
    AddfdInfo *fdinfo;

    fd = qemu_opt_get_number(opts, "fd", -1);
    fdset_id = qemu_opt_get_number(opts, "set", -1);
    fd_opaque = qemu_opt_get(opts, "opaque");

    if (fd < 0) {
        error_setg(errp, "fd option is required and must be non-negative");
        return -1;
    }

    if (fd <= STDERR_FILENO) {
        error_setg(errp, "fd cannot be a standard I/O stream");
        return -1;
    }

    /*
     * All fds inherited across exec() necessarily have FD_CLOEXEC
     * clear, while qemu sets FD_CLOEXEC on all other fds used internally.
     */
    flags = fcntl(fd, F_GETFD);
    if (flags == -1 || (flags & FD_CLOEXEC)) {
        error_setg(errp, "fd is not valid or already in use");
        return -1;
    }

    if (fdset_id < 0) {
        error_setg(errp, "set option is required and must be non-negative");
        return -1;
    }

#ifdef F_DUPFD_CLOEXEC
    dupfd = fcntl(fd, F_DUPFD_CLOEXEC, 0);
#else
    dupfd = dup(fd);
    if (dupfd != -1) {
        qemu_set_cloexec(dupfd);
    }
#endif
    if (dupfd == -1) {
        error_setg(errp, "error duplicating fd: %s", strerror(errno));
        return -1;
    }

    /* add the duplicate fd, and optionally the opaque string, to the fd set */
    fdinfo = monitor_fdset_add_fd(dupfd, true, fdset_id, !!fd_opaque, fd_opaque,
                                  &error_abort);
    g_free(fdinfo);

    return 0;
}

static int cleanup_add_fd(void *opaque, QemuOpts *opts, Error **errp)
{
    int fd;

    fd = qemu_opt_get_number(opts, "fd", -1);
    close(fd);

    return 0;
}
#endif

/***********************************************************/
/* QEMU Block devices */

#define HD_OPTS "media=disk"
#define CDROM_OPTS "media=cdrom"
#define FD_OPTS ""
#define PFLASH_OPTS ""
#define MTD_OPTS ""
#define SD_OPTS ""

static int drive_init_func(void *opaque, QemuOpts *opts, Error **errp)
{
    BlockInterfaceType *block_default_type = opaque;

    return drive_new(opts, *block_default_type, errp) == NULL;
}

static int drive_enable_snapshot(void *opaque, QemuOpts *opts, Error **errp)
{
    if (qemu_opt_get(opts, "snapshot") == NULL) {
        qemu_opt_set(opts, "snapshot", "on", &error_abort);
    }
    return 0;
}

static void default_drive(int enable, int snapshot, BlockInterfaceType type,
                          int index, const char *optstr)
{
    QemuOpts *opts;
    DriveInfo *dinfo;

    if (!enable || drive_get_by_index(type, index)) {
        return;
    }

    opts = drive_add(type, index, NULL, optstr);
    if (snapshot) {
        drive_enable_snapshot(NULL, opts, NULL);
    }

    dinfo = drive_new(opts, type, &error_abort);
    dinfo->is_default = true;

}

static void configure_blockdev(BlockdevOptionsQueue *bdo_queue,
                               MachineClass *machine_class, int snapshot)
{
    /*
     * If the currently selected machine wishes to override the
     * units-per-bus property of its default HBA interface type, do so
     * now.
     */
    if (machine_class->units_per_default_bus) {
        override_max_devs(machine_class->block_default_type,
                          machine_class->units_per_default_bus);
    }

    /* open the virtual block devices */
    while (!QSIMPLEQ_EMPTY(bdo_queue)) {
        BlockdevOptionsQueueEntry *bdo = QSIMPLEQ_FIRST(bdo_queue);

        QSIMPLEQ_REMOVE_HEAD(bdo_queue, entry);
        loc_push_restore(&bdo->loc);
        qmp_blockdev_add(bdo->bdo, &error_fatal);
        loc_pop(&bdo->loc);
        qapi_free_BlockdevOptions(bdo->bdo);
        g_free(bdo);
    }
    if (snapshot) {
        qemu_opts_foreach(qemu_find_opts("drive"), drive_enable_snapshot,
                          NULL, NULL);
    }
    if (qemu_opts_foreach(qemu_find_opts("drive"), drive_init_func,
                          &machine_class->block_default_type, &error_fatal)) {
        /* We printed help */
        exit(0);
    }

    default_drive(default_cdrom, snapshot, machine_class->block_default_type, 2,
                  CDROM_OPTS);
    default_drive(default_floppy, snapshot, IF_FLOPPY, 0, FD_OPTS);
    default_drive(default_sdcard, snapshot, IF_SD, 0, SD_OPTS);

}

static QemuOptsList qemu_smp_opts = {
    .name = "smp-opts",
    .implied_opt_name = "cpus",
    .merge_lists = true,
    .head = QTAILQ_HEAD_INITIALIZER(qemu_smp_opts.head),
    .desc = {
        {
            .name = "cpus",
            .type = QEMU_OPT_NUMBER,
        }, {
            .name = "sockets",
            .type = QEMU_OPT_NUMBER,
        }, {
            .name = "dies",
            .type = QEMU_OPT_NUMBER,
        }, {
            .name = "cores",
            .type = QEMU_OPT_NUMBER,
        }, {
            .name = "threads",
            .type = QEMU_OPT_NUMBER,
        }, {
            .name = "maxcpus",
            .type = QEMU_OPT_NUMBER,
        },
        { /*End of list */ }
    },
};

static void realtime_init(void)
{
    if (enable_mlock) {
        if (os_mlock() < 0) {
            error_report("locking memory failed");
            exit(1);
        }
    }
}


static void configure_msg(QemuOpts *opts)
{
    message_with_timestamp = qemu_opt_get_bool(opts, "timestamp", false);
    error_with_guestname = qemu_opt_get_bool(opts, "guest-name", false);
}


/***********************************************************/
/* USB devices */

static int usb_device_add(const char *devname)
{
    USBDevice *dev = NULL;

    if (!machine_usb(current_machine)) {
        return -1;
    }

    dev = usbdevice_create(devname);
    if (!dev)
        return -1;

    return 0;
}

static int usb_parse(const char *cmdline)
{
    int r;
    r = usb_device_add(cmdline);
    if (r < 0) {
        error_report("could not add USB device '%s'", cmdline);
    }
    return r;
}

/***********************************************************/
/* machine registration */

static MachineClass *find_machine(const char *name, GSList *machines)
{
    GSList *el;

    for (el = machines; el; el = el->next) {
        MachineClass *mc = el->data;

        if (!strcmp(mc->name, name) || !g_strcmp0(mc->alias, name)) {
            return mc;
        }
    }

    return NULL;
}

static MachineClass *find_default_machine(GSList *machines)
{
    GSList *el;
    MachineClass *default_machineclass = NULL;

    for (el = machines; el; el = el->next) {
        MachineClass *mc = el->data;

        if (mc->is_default) {
            assert(default_machineclass == NULL && "Multiple default machines");
            default_machineclass = mc;
        }
    }

    return default_machineclass;
}

static int machine_help_func(QemuOpts *opts, MachineState *machine)
{
    ObjectProperty *prop;
    ObjectPropertyIterator iter;

    if (!qemu_opt_has_help_opt(opts)) {
        return 0;
    }

    object_property_iter_init(&iter, OBJECT(machine));
    while ((prop = object_property_iter_next(&iter))) {
        if (!prop->set) {
            continue;
        }

        printf("%s.%s=%s", MACHINE_GET_CLASS(machine)->name,
               prop->name, prop->type);
        if (prop->description) {
            printf(" (%s)\n", prop->description);
        } else {
            printf("\n");
        }
    }

    return 1;
}

static void version(void)
{
    printf("QEMU emulator version " QEMU_FULL_VERSION "\n"
           QEMU_COPYRIGHT "\n");
}

static void help(int exitcode)
{
    version();
    printf("usage: %s [options] [disk_image]\n\n"
           "'disk_image' is a raw hard disk image for IDE hard disk 0\n\n",
            error_get_progname());

#define QEMU_OPTIONS_GENERATE_HELP
#include "qemu-options-wrapper.h"

    printf("\nDuring emulation, the following keys are useful:\n"
           "ctrl-alt-f      toggle full screen\n"
           "ctrl-alt-n      switch to virtual console 'n'\n"
           "ctrl-alt        toggle mouse and keyboard grab\n"
           "\n"
           "When using -nographic, press 'ctrl-a h' to get some help.\n"
           "\n"
           QEMU_HELP_BOTTOM "\n");

    exit(exitcode);
}

#define HAS_ARG 0x0001

typedef struct QEMUOption {
    const char *name;
    int flags;
    int index;
    uint32_t arch_mask;
} QEMUOption;

static const QEMUOption qemu_options[] = {
    { "h", 0, QEMU_OPTION_h, QEMU_ARCH_ALL },
#define QEMU_OPTIONS_GENERATE_OPTIONS
#include "qemu-options-wrapper.h"
    { NULL },
};

typedef struct VGAInterfaceInfo {
    const char *opt_name;    /* option name */
    const char *name;        /* human-readable name */
    /* Class names indicating that support is available.
     * If no class is specified, the interface is always available */
    const char *class_names[2];
} VGAInterfaceInfo;

static const VGAInterfaceInfo vga_interfaces[VGA_TYPE_MAX] = {
    [VGA_NONE] = {
        .opt_name = "none",
        .name = "no graphic card",
    },
    [VGA_STD] = {
        .opt_name = "std",
        .name = "standard VGA",
        .class_names = { "VGA", "isa-vga" },
    },
    [VGA_CIRRUS] = {
        .opt_name = "cirrus",
        .name = "Cirrus VGA",
        .class_names = { "cirrus-vga", "isa-cirrus-vga" },
    },
    [VGA_VMWARE] = {
        .opt_name = "vmware",
        .name = "VMWare SVGA",
        .class_names = { "vmware-svga" },
    },
    [VGA_VIRTIO] = {
        .opt_name = "virtio",
        .name = "Virtio VGA",
        .class_names = { "virtio-vga" },
    },
    [VGA_QXL] = {
        .opt_name = "qxl",
        .name = "QXL VGA",
        .class_names = { "qxl-vga" },
    },
    [VGA_TCX] = {
        .opt_name = "tcx",
        .name = "TCX framebuffer",
        .class_names = { "sun-tcx" },
    },
    [VGA_CG3] = {
        .opt_name = "cg3",
        .name = "CG3 framebuffer",
        .class_names = { "cgthree" },
    },
    [VGA_XENFB] = {
        .opt_name = "xenfb",
        .name = "Xen paravirtualized framebuffer",
    },
};

static bool vga_interface_available(VGAInterfaceType t)
{
    const VGAInterfaceInfo *ti = &vga_interfaces[t];

    assert(t < VGA_TYPE_MAX);
    return !ti->class_names[0] ||
           module_object_class_by_name(ti->class_names[0]) ||
           module_object_class_by_name(ti->class_names[1]);
}

static const char *
get_default_vga_model(const MachineClass *machine_class)
{
    if (machine_class->default_display) {
        return machine_class->default_display;
    } else if (vga_interface_available(VGA_CIRRUS)) {
        return "cirrus";
    } else if (vga_interface_available(VGA_STD)) {
        return "std";
    }

    return NULL;
}

static void select_vgahw(const MachineClass *machine_class, const char *p)
{
    const char *opts;
    int t;

    if (g_str_equal(p, "help")) {
        const char *def = get_default_vga_model(machine_class);

        for (t = 0; t < VGA_TYPE_MAX; t++) {
            const VGAInterfaceInfo *ti = &vga_interfaces[t];

            if (vga_interface_available(t) && ti->opt_name) {
                printf("%-20s %s%s\n", ti->opt_name, ti->name ?: "",
                       g_str_equal(ti->opt_name, def) ? " (default)" : "");
            }
        }
        exit(0);
    }

    assert(vga_interface_type == VGA_NONE);
    for (t = 0; t < VGA_TYPE_MAX; t++) {
        const VGAInterfaceInfo *ti = &vga_interfaces[t];
        if (ti->opt_name && strstart(p, ti->opt_name, &opts)) {
            if (!vga_interface_available(t)) {
                error_report("%s not available", ti->name);
                exit(1);
            }
            vga_interface_type = t;
            break;
        }
    }
    if (t == VGA_TYPE_MAX) {
    invalid_vga:
        error_report("unknown vga type: %s", p);
        exit(1);
    }
    while (*opts) {
        const char *nextopt;

        if (strstart(opts, ",retrace=", &nextopt)) {
            opts = nextopt;
            if (strstart(opts, "dumb", &nextopt))
                vga_retrace_method = VGA_RETRACE_DUMB;
            else if (strstart(opts, "precise", &nextopt))
                vga_retrace_method = VGA_RETRACE_PRECISE;
            else goto invalid_vga;
        } else goto invalid_vga;
        opts = nextopt;
    }
}

static void parse_display_qapi(const char *optarg)
{
    DisplayOptions *opts;
    Visitor *v;

    v = qobject_input_visitor_new_str(optarg, "type", &error_fatal);

    visit_type_DisplayOptions(v, NULL, &opts, &error_fatal);
    QAPI_CLONE_MEMBERS(DisplayOptions, &dpy, opts);

    qapi_free_DisplayOptions(opts);
    visit_free(v);
}

DisplayOptions *qmp_query_display_options(Error **errp)
{
    return QAPI_CLONE(DisplayOptions, &dpy);
}

static void parse_display(const char *p)
{
    const char *opts;

    if (is_help_option(p)) {
        qemu_display_help();
        exit(0);
    }

    if (strstart(p, "sdl", &opts)) {
        /*
         * sdl DisplayType needs hand-crafted parser instead of
         * parse_display_qapi() due to some options not in
         * DisplayOptions, specifically:
         *   - frame
         *     Already deprecated.
         *   - ctrl_grab + alt_grab
         *     Not clear yet what happens to them long-term.  Should
         *     replaced by something better or deprecated and dropped.
         */
        dpy.type = DISPLAY_TYPE_SDL;
        while (*opts) {
            const char *nextopt;

            if (strstart(opts, ",alt_grab=", &nextopt)) {
                opts = nextopt;
                if (strstart(opts, "on", &nextopt)) {
                    alt_grab = 1;
                } else if (strstart(opts, "off", &nextopt)) {
                    alt_grab = 0;
                } else {
                    goto invalid_sdl_args;
                }
            } else if (strstart(opts, ",ctrl_grab=", &nextopt)) {
                opts = nextopt;
                if (strstart(opts, "on", &nextopt)) {
                    ctrl_grab = 1;
                } else if (strstart(opts, "off", &nextopt)) {
                    ctrl_grab = 0;
                } else {
                    goto invalid_sdl_args;
                }
            } else if (strstart(opts, ",window_close=", &nextopt)) {
                opts = nextopt;
                dpy.has_window_close = true;
                if (strstart(opts, "on", &nextopt)) {
                    dpy.window_close = true;
                } else if (strstart(opts, "off", &nextopt)) {
                    dpy.window_close = false;
                } else {
                    goto invalid_sdl_args;
                }
            } else if (strstart(opts, ",show-cursor=", &nextopt)) {
                opts = nextopt;
                dpy.has_show_cursor = true;
                if (strstart(opts, "on", &nextopt)) {
                    dpy.show_cursor = true;
                } else if (strstart(opts, "off", &nextopt)) {
                    dpy.show_cursor = false;
                } else {
                    goto invalid_sdl_args;
                }
            } else if (strstart(opts, ",gl=", &nextopt)) {
                opts = nextopt;
                dpy.has_gl = true;
                if (strstart(opts, "on", &nextopt)) {
                    dpy.gl = DISPLAYGL_MODE_ON;
                } else if (strstart(opts, "core", &nextopt)) {
                    dpy.gl = DISPLAYGL_MODE_CORE;
                } else if (strstart(opts, "es", &nextopt)) {
                    dpy.gl = DISPLAYGL_MODE_ES;
                } else if (strstart(opts, "off", &nextopt)) {
                    dpy.gl = DISPLAYGL_MODE_OFF;
                } else {
                    goto invalid_sdl_args;
                }
            } else {
            invalid_sdl_args:
                error_report("invalid SDL option string");
                exit(1);
            }
            opts = nextopt;
        }
    } else if (strstart(p, "vnc", &opts)) {
        /*
         * vnc isn't a (local) DisplayType but a protocol for remote
         * display access.
         */
        if (*opts == '=') {
            vnc_parse(opts + 1);
        } else {
            error_report("VNC requires a display argument vnc=<display>");
            exit(1);
        }
    } else {
        parse_display_qapi(p);
    }
}

static inline bool nonempty_str(const char *str)
{
    return str && *str;
}

static int parse_fw_cfg(void *opaque, QemuOpts *opts, Error **errp)
{
    gchar *buf;
    size_t size;
    const char *name, *file, *str, *gen_id;
    FWCfgState *fw_cfg = (FWCfgState *) opaque;

    if (fw_cfg == NULL) {
        error_setg(errp, "fw_cfg device not available");
        return -1;
    }
    name = qemu_opt_get(opts, "name");
    file = qemu_opt_get(opts, "file");
    str = qemu_opt_get(opts, "string");
    gen_id = qemu_opt_get(opts, "gen_id");

    /* we need the name, and exactly one of: file, content string, gen_id */
    if (!nonempty_str(name) ||
        nonempty_str(file) + nonempty_str(str) + nonempty_str(gen_id) != 1) {
        error_setg(errp, "name, plus exactly one of file,"
                         " string and gen_id, are needed");
        return -1;
    }
    if (strlen(name) > FW_CFG_MAX_FILE_PATH - 1) {
        error_setg(errp, "name too long (max. %d char)",
                   FW_CFG_MAX_FILE_PATH - 1);
        return -1;
    }
    if (nonempty_str(gen_id)) {
        /*
         * In this particular case where the content is populated
         * internally, the "etc/" namespace protection is relaxed,
         * so do not emit a warning.
         */
    } else if (strncmp(name, "opt/", 4) != 0) {
        warn_report("externally provided fw_cfg item names "
                    "should be prefixed with \"opt/\"");
    }
    if (nonempty_str(str)) {
        size = strlen(str); /* NUL terminator NOT included in fw_cfg blob */
        buf = g_memdup(str, size);
    } else if (nonempty_str(gen_id)) {
        if (!fw_cfg_add_from_generator(fw_cfg, name, gen_id, errp)) {
            return -1;
        }
        return 0;
    } else {
        GError *err = NULL;
        if (!g_file_get_contents(file, &buf, &size, &err)) {
            error_setg(errp, "can't load %s: %s", file, err->message);
            g_error_free(err);
            return -1;
        }
    }
    /* For legacy, keep user files in a specific global order. */
    fw_cfg_set_order_override(fw_cfg, FW_CFG_ORDER_OVERRIDE_USER);
    fw_cfg_add_file(fw_cfg, name, buf, size);
    fw_cfg_reset_order_override(fw_cfg);
    return 0;
}

static int device_help_func(void *opaque, QemuOpts *opts, Error **errp)
{
    return qdev_device_help(opts);
}

static int device_init_func(void *opaque, QemuOpts *opts, Error **errp)
{
    DeviceState *dev;

    dev = qdev_device_add(opts, errp);
    if (!dev && *errp) {
        error_report_err(*errp);
        return -1;
    } else if (dev) {
        object_unref(OBJECT(dev));
    }
    return 0;
}

static int chardev_init_func(void *opaque, QemuOpts *opts, Error **errp)
{
    Error *local_err = NULL;

    if (!qemu_chr_new_from_opts(opts, NULL, &local_err)) {
        if (local_err) {
            error_propagate(errp, local_err);
            return -1;
        }
        exit(0);
    }
    return 0;
}

#ifdef CONFIG_VIRTFS
static int fsdev_init_func(void *opaque, QemuOpts *opts, Error **errp)
{
    return qemu_fsdev_add(opts, errp);
}
#endif

static int mon_init_func(void *opaque, QemuOpts *opts, Error **errp)
{
    return monitor_init_opts(opts, errp);
}

static void monitor_parse(const char *optarg, const char *mode, bool pretty)
{
    static int monitor_device_index = 0;
    QemuOpts *opts;
    const char *p;
    char label[32];

    if (strstart(optarg, "chardev:", &p)) {
        snprintf(label, sizeof(label), "%s", p);
    } else {
        snprintf(label, sizeof(label), "compat_monitor%d",
                 monitor_device_index);
        opts = qemu_chr_parse_compat(label, optarg, true);
        if (!opts) {
            error_report("parse error: %s", optarg);
            exit(1);
        }
    }

    opts = qemu_opts_create(qemu_find_opts("mon"), label, 1, &error_fatal);
    qemu_opt_set(opts, "mode", mode, &error_abort);
    qemu_opt_set(opts, "chardev", label, &error_abort);
    if (!strcmp(mode, "control")) {
        qemu_opt_set_bool(opts, "pretty", pretty, &error_abort);
    } else {
        assert(pretty == false);
    }
    monitor_device_index++;
}

struct device_config {
    enum {
        DEV_USB,       /* -usbdevice     */
        DEV_SERIAL,    /* -serial        */
        DEV_PARALLEL,  /* -parallel      */
        DEV_DEBUGCON,  /* -debugcon */
        DEV_GDB,       /* -gdb, -s */
        DEV_SCLP,      /* s390 sclp */
    } type;
    const char *cmdline;
    Location loc;
    QTAILQ_ENTRY(device_config) next;
};

static QTAILQ_HEAD(, device_config) device_configs =
    QTAILQ_HEAD_INITIALIZER(device_configs);

static void add_device_config(int type, const char *cmdline)
{
    struct device_config *conf;

    conf = g_malloc0(sizeof(*conf));
    conf->type = type;
    conf->cmdline = cmdline;
    loc_save(&conf->loc);
    QTAILQ_INSERT_TAIL(&device_configs, conf, next);
}

static int foreach_device_config(int type, int (*func)(const char *cmdline))
{
    struct device_config *conf;
    int rc;

    QTAILQ_FOREACH(conf, &device_configs, next) {
        if (conf->type != type)
            continue;
        loc_push_restore(&conf->loc);
        rc = func(conf->cmdline);
        loc_pop(&conf->loc);
        if (rc) {
            return rc;
        }
    }
    return 0;
}

static void qemu_disable_default_devices(void)
{
    MachineClass *machine_class = MACHINE_GET_CLASS(current_machine);

    qemu_opts_foreach(qemu_find_opts("device"),
                      default_driver_check, NULL, NULL);
    qemu_opts_foreach(qemu_find_opts("global"),
                      default_driver_check, NULL, NULL);

    if (!vga_model && !default_vga) {
        vga_interface_type = VGA_DEVICE;
    }
    if (!has_defaults || machine_class->no_serial) {
        default_serial = 0;
    }
    if (!has_defaults || machine_class->no_parallel) {
        default_parallel = 0;
    }
    if (!has_defaults || machine_class->no_floppy) {
        default_floppy = 0;
    }
    if (!has_defaults || machine_class->no_cdrom) {
        default_cdrom = 0;
    }
    if (!has_defaults || machine_class->no_sdcard) {
        default_sdcard = 0;
    }
    if (!has_defaults) {
        default_monitor = 0;
        default_net = 0;
        default_vga = 0;
    }
}

static void qemu_create_default_devices(void)
{
    MachineClass *machine_class = MACHINE_GET_CLASS(current_machine);

    if (is_daemonized()) {
        /* According to documentation and historically, -nographic redirects
         * serial port, parallel port and monitor to stdio, which does not work
         * with -daemonize.  We can redirect these to null instead, but since
         * -nographic is legacy, let's just error out.
         * We disallow -nographic only if all other ports are not redirected
         * explicitly, to not break existing legacy setups which uses
         * -nographic _and_ redirects all ports explicitly - this is valid
         * usage, -nographic is just a no-op in this case.
         */
        if (nographic
            && (default_parallel || default_serial || default_monitor)) {
            error_report("-nographic cannot be used with -daemonize");
            exit(1);
        }
    }

    if (nographic) {
        if (default_parallel)
            add_device_config(DEV_PARALLEL, "null");
        if (default_serial && default_monitor) {
            add_device_config(DEV_SERIAL, "mon:stdio");
        } else {
            if (default_serial)
                add_device_config(DEV_SERIAL, "stdio");
            if (default_monitor)
                monitor_parse("stdio", "readline", false);
        }
    } else {
        if (default_serial)
            add_device_config(DEV_SERIAL, "vc:80Cx24C");
        if (default_parallel)
            add_device_config(DEV_PARALLEL, "vc:80Cx24C");
        if (default_monitor)
            monitor_parse("vc:80Cx24C", "readline", false);
    }

    if (default_net) {
        QemuOptsList *net = qemu_find_opts("net");
        qemu_opts_parse(net, "nic", true, &error_abort);
#ifdef CONFIG_SLIRP
        qemu_opts_parse(net, "user", true, &error_abort);
#endif
    }

#if defined(CONFIG_VNC)
    if (!QTAILQ_EMPTY(&(qemu_find_opts("vnc")->head))) {
        display_remote++;
    }
#endif
    if (dpy.type == DISPLAY_TYPE_DEFAULT && !display_remote) {
        if (!qemu_display_find_default(&dpy)) {
            dpy.type = DISPLAY_TYPE_NONE;
#if defined(CONFIG_VNC)
            vnc_parse("localhost:0,to=99,id=default");
#endif
        }
    }
    if (dpy.type == DISPLAY_TYPE_DEFAULT) {
        dpy.type = DISPLAY_TYPE_NONE;
    }

    /* If no default VGA is requested, the default is "none".  */
    if (default_vga) {
        vga_model = get_default_vga_model(machine_class);
    }
    if (vga_model) {
        select_vgahw(machine_class, vga_model);
    }
}

static int serial_parse(const char *devname)
{
    int index = num_serial_hds;
    char label[32];

    if (strcmp(devname, "none") == 0)
        return 0;
    snprintf(label, sizeof(label), "serial%d", index);
    serial_hds = g_renew(Chardev *, serial_hds, index + 1);

    serial_hds[index] = qemu_chr_new_mux_mon(label, devname, NULL);
    if (!serial_hds[index]) {
        error_report("could not connect serial device"
                     " to character backend '%s'", devname);
        return -1;
    }
    num_serial_hds++;
    return 0;
}

Chardev *serial_hd(int i)
{
    assert(i >= 0);
    if (i < num_serial_hds) {
        return serial_hds[i];
    }
    return NULL;
}

static int parallel_parse(const char *devname)
{
    static int index = 0;
    char label[32];

    if (strcmp(devname, "none") == 0)
        return 0;
    if (index == MAX_PARALLEL_PORTS) {
        error_report("too many parallel ports");
        exit(1);
    }
    snprintf(label, sizeof(label), "parallel%d", index);
    parallel_hds[index] = qemu_chr_new_mux_mon(label, devname, NULL);
    if (!parallel_hds[index]) {
        error_report("could not connect parallel device"
                     " to character backend '%s'", devname);
        return -1;
    }
    index++;
    return 0;
}

static int debugcon_parse(const char *devname)
{
    QemuOpts *opts;

    if (!qemu_chr_new_mux_mon("debugcon", devname, NULL)) {
        error_report("invalid character backend '%s'", devname);
        exit(1);
    }
    opts = qemu_opts_create(qemu_find_opts("device"), "debugcon", 1, NULL);
    if (!opts) {
        error_report("already have a debugcon device");
        exit(1);
    }
    qemu_opt_set(opts, "driver", "isa-debugcon", &error_abort);
    qemu_opt_set(opts, "chardev", "debugcon", &error_abort);
    return 0;
}

static gint machine_class_cmp(gconstpointer a, gconstpointer b)
{
    const MachineClass *mc1 = a, *mc2 = b;
    int res;

    if (mc1->family == NULL) {
        if (mc2->family == NULL) {
            /* Compare standalone machine types against each other; they sort
             * in increasing order.
             */
            return strcmp(object_class_get_name(OBJECT_CLASS(mc1)),
                          object_class_get_name(OBJECT_CLASS(mc2)));
        }

        /* Standalone machine types sort after families. */
        return 1;
    }

    if (mc2->family == NULL) {
        /* Families sort before standalone machine types. */
        return -1;
    }

    /* Families sort between each other alphabetically increasingly. */
    res = strcmp(mc1->family, mc2->family);
    if (res != 0) {
        return res;
    }

    /* Within the same family, machine types sort in decreasing order. */
    return strcmp(object_class_get_name(OBJECT_CLASS(mc2)),
                  object_class_get_name(OBJECT_CLASS(mc1)));
}

static MachineClass *machine_parse(const char *name, GSList *machines)
{
    MachineClass *mc;
    GSList *el;

    if (is_help_option(name)) {
        printf("Supported machines are:\n");
        machines = g_slist_sort(machines, machine_class_cmp);
        for (el = machines; el; el = el->next) {
            MachineClass *mc = el->data;
            if (mc->alias) {
                printf("%-20s %s (alias of %s)\n", mc->alias, mc->desc, mc->name);
            }
            printf("%-20s %s%s%s\n", mc->name, mc->desc,
                   mc->is_default ? " (default)" : "",
                   mc->deprecation_reason ? " (deprecated)" : "");
        }
        exit(0);
    }

    mc = find_machine(name, machines);
    if (!mc) {
        error_report("unsupported machine type");
        error_printf("Use -machine help to list supported machines\n");
        exit(1);
    }
    return mc;
}

static const char *pid_file;
static Notifier qemu_unlink_pidfile_notifier;

static void qemu_unlink_pidfile(Notifier *n, void *data)
{
    if (pid_file) {
        unlink(pid_file);
    }
}

static const QEMUOption *lookup_opt(int argc, char **argv,
                                    const char **poptarg, int *poptind)
{
    const QEMUOption *popt;
    int optind = *poptind;
    char *r = argv[optind];
    const char *optarg;

    loc_set_cmdline(argv, optind, 1);
    optind++;
    /* Treat --foo the same as -foo.  */
    if (r[1] == '-')
        r++;
    popt = qemu_options;
    for(;;) {
        if (!popt->name) {
            error_report("invalid option");
            exit(1);
        }
        if (!strcmp(popt->name, r + 1))
            break;
        popt++;
    }
    if (popt->flags & HAS_ARG) {
        if (optind >= argc) {
            error_report("requires an argument");
            exit(1);
        }
        optarg = argv[optind++];
        loc_set_cmdline(argv, optind - 2, 2);
    } else {
        optarg = NULL;
    }

    *poptarg = optarg;
    *poptind = optind;

    return popt;
}

static MachineClass *select_machine(void)
{
    GSList *machines = object_class_get_list(TYPE_MACHINE, false);
    MachineClass *machine_class = find_default_machine(machines);
    const char *optarg;
    QemuOpts *opts;
    Location loc;

    loc_push_none(&loc);

    opts = qemu_get_machine_opts();
    qemu_opts_loc_restore(opts);

    optarg = qemu_opt_get(opts, "type");
    if (optarg) {
        machine_class = machine_parse(optarg, machines);
    }

    if (!machine_class) {
        error_report("No machine specified, and there is no default");
        error_printf("Use -machine help to list supported machines\n");
        exit(1);
    }

    loc_pop(&loc);
    g_slist_free(machines);
    return machine_class;
}

static int object_parse_property_opt(Object *obj,
                                     const char *name, const char *value,
                                     const char *skip, Error **errp)
{
    if (g_str_equal(name, skip)) {
        return 0;
    }

    if (!object_property_parse(obj, name, value, errp)) {
        return -1;
    }

    return 0;
}

static int machine_set_property(void *opaque,
                                const char *name, const char *value,
                                Error **errp)
{
    g_autofree char *qom_name = g_strdup(name);
    char *p;

    for (p = qom_name; *p; p++) {
        if (*p == '_') {
            *p = '-';
        }
    }

    /* Legacy options do not correspond to MachineState properties.  */
    if (g_str_equal(qom_name, "accel")) {
        return 0;
    }
    if (g_str_equal(qom_name, "igd-passthru")) {
        object_register_sugar_prop(ACCEL_CLASS_NAME("xen"), qom_name, value,
                                   false);
        return 0;
    }
    if (g_str_equal(qom_name, "kvm-shadow-mem")) {
        object_register_sugar_prop(ACCEL_CLASS_NAME("kvm"), qom_name, value,
                                   false);
        return 0;
    }
    if (g_str_equal(qom_name, "kernel-irqchip")) {
        object_register_sugar_prop(ACCEL_CLASS_NAME("kvm"), qom_name, value,
                                   false);
        object_register_sugar_prop(ACCEL_CLASS_NAME("whpx"), qom_name, value,
                                   false);
        return 0;
    }

    return object_parse_property_opt(opaque, name, value, "type", errp);
}

static void object_option_foreach_add(bool (*type_opt_predicate)(const char *))
{
    ObjectOption *opt, *next;

    QTAILQ_FOREACH_SAFE(opt, &object_opts, next, next) {
        const char *type = ObjectType_str(opt->opts->qom_type);
        if (type_opt_predicate(type)) {
            user_creatable_add_qapi(opt->opts, &error_fatal);
            qapi_free_ObjectOptions(opt->opts);
            QTAILQ_REMOVE(&object_opts, opt, next);
            g_free(opt);
        }
    }
}

static void object_option_parse(const char *optarg)
{
    ObjectOption *opt;
    QemuOpts *opts;
    const char *type;
    Visitor *v;

    if (optarg[0] == '{') {
        QObject *obj = qobject_from_json(optarg, &error_fatal);

        v = qobject_input_visitor_new(obj);
        qobject_unref(obj);
    } else {
        opts = qemu_opts_parse_noisily(qemu_find_opts("object"),
                                       optarg, true);
        if (!opts) {
            exit(1);
        }

        type = qemu_opt_get(opts, "qom-type");
        if (!type) {
            error_setg(&error_fatal, QERR_MISSING_PARAMETER, "qom-type");
        }
        if (user_creatable_print_help(type, opts)) {
            exit(0);
        }

        v = opts_visitor_new(opts);
    }

    opt = g_new0(ObjectOption, 1);
    visit_type_ObjectOptions(v, NULL, &opt->opts, &error_fatal);
    visit_free(v);

    QTAILQ_INSERT_TAIL(&object_opts, opt, next);
}

/*
 * Initial object creation happens before all other
 * QEMU data types are created. The majority of objects
 * can be created at this point. The rng-egd object
 * cannot be created here, as it depends on the chardev
 * already existing.
 */
static bool object_create_early(const char *type)
{
    /*
     * Objects should not be made "delayed" without a reason.  If you
     * add one, state the reason in a comment!
     */

    /* Reason: rng-egd property "chardev" */
    if (g_str_equal(type, "rng-egd")) {
        return false;
    }

#if defined(CONFIG_VHOST_USER) && defined(CONFIG_LINUX)
    /* Reason: cryptodev-vhost-user property "chardev" */
    if (g_str_equal(type, "cryptodev-vhost-user")) {
        return false;
    }
#endif

    /* Reason: vhost-user-blk-server property "node-name" */
    if (g_str_equal(type, "vhost-user-blk-server")) {
        return false;
    }
    /*
     * Reason: filter-* property "netdev" etc.
     */
    if (g_str_equal(type, "filter-buffer") ||
        g_str_equal(type, "filter-dump") ||
        g_str_equal(type, "filter-mirror") ||
        g_str_equal(type, "filter-redirector") ||
        g_str_equal(type, "colo-compare") ||
        g_str_equal(type, "filter-rewriter") ||
        g_str_equal(type, "filter-replay")) {
        return false;
    }

    /*
     * Allocation of large amounts of memory may delay
     * chardev initialization for too long, and trigger timeouts
     * on software that waits for a monitor socket to be created
     * (e.g. libvirt).
     */
    if (g_str_has_prefix(type, "memory-backend-")) {
        return false;
    }

    return true;
}

static void qemu_apply_machine_options(void)
{
    MachineClass *machine_class = MACHINE_GET_CLASS(current_machine);
    QemuOpts *machine_opts = qemu_get_machine_opts();
    const char *boot_order = NULL;
    const char *boot_once = NULL;
    QemuOpts *opts;

    qemu_opt_foreach(machine_opts, machine_set_property, current_machine,
                     &error_fatal);
    current_machine->ram_size = ram_size;
    current_machine->maxram_size = maxram_size;
    current_machine->ram_slots = ram_slots;

    opts = qemu_opts_find(qemu_find_opts("boot-opts"), NULL);
    if (opts) {
        boot_order = qemu_opt_get(opts, "order");
        if (boot_order) {
            validate_bootdevices(boot_order, &error_fatal);
        }

        boot_once = qemu_opt_get(opts, "once");
        if (boot_once) {
            validate_bootdevices(boot_once, &error_fatal);
        }

        boot_menu = qemu_opt_get_bool(opts, "menu", boot_menu);
        boot_strict = qemu_opt_get_bool(opts, "strict", false);
    }

    if (!boot_order) {
        boot_order = machine_class->default_boot_order;
    }

    current_machine->boot_order = boot_order;
    current_machine->boot_once = boot_once;

    if (semihosting_enabled() && !semihosting_get_argc()) {
        const char *kernel_filename = qemu_opt_get(machine_opts, "kernel");
        const char *kernel_cmdline = qemu_opt_get(machine_opts, "append") ?: "";
        /* fall back to the -kernel/-append */
        semihosting_arg_fallback(kernel_filename, kernel_cmdline);
    }
}

static void qemu_create_early_backends(void)
{
    MachineClass *machine_class = MACHINE_GET_CLASS(current_machine);

    if ((alt_grab || ctrl_grab) && dpy.type != DISPLAY_TYPE_SDL) {
        error_report("-alt-grab and -ctrl-grab are only valid "
                     "for SDL, ignoring option");
    }
    if (dpy.has_window_close &&
        (dpy.type != DISPLAY_TYPE_GTK && dpy.type != DISPLAY_TYPE_SDL)) {
        error_report("-no-quit is only valid for GTK and SDL, "
                     "ignoring option");
    }

    qemu_display_early_init(&dpy);
    qemu_console_early_init();

    if (dpy.has_gl && dpy.gl != DISPLAYGL_MODE_OFF && display_opengl == 0) {
#if defined(CONFIG_OPENGL)
        error_report("OpenGL is not supported by the display");
#else
        error_report("OpenGL support is disabled");
#endif
        exit(1);
    }

    object_option_foreach_add(object_create_early);

    /* spice needs the timers to be initialized by this point */
    /* spice must initialize before audio as it changes the default auiodev */
    /* spice must initialize before chardevs (for spicevmc and spiceport) */
    qemu_spice.init();

    qemu_opts_foreach(qemu_find_opts("chardev"),
                      chardev_init_func, NULL, &error_fatal);

#ifdef CONFIG_VIRTFS
    qemu_opts_foreach(qemu_find_opts("fsdev"),
                      fsdev_init_func, NULL, &error_fatal);
#endif

    /*
     * Note: we need to create audio and block backends before
     * machine_set_property(), so machine properties can refer to
     * them.
     */
    configure_blockdev(&bdo_queue, machine_class, snapshot);
    audio_init_audiodevs();
}


/*
 * The remainder of object creation happens after the
 * creation of chardev, fsdev, net clients and device data types.
 */
static bool object_create_late(const char *type)
{
    return !object_create_early(type);
}

static void qemu_create_late_backends(void)
{
    if (qtest_chrdev) {
        qtest_server_init(qtest_chrdev, qtest_log, &error_fatal);
    }

    net_init_clients(&error_fatal);

    object_option_foreach_add(object_create_late);

    if (tpm_init() < 0) {
        exit(1);
    }

    qemu_opts_foreach(qemu_find_opts("mon"),
                      mon_init_func, NULL, &error_fatal);

    if (foreach_device_config(DEV_SERIAL, serial_parse) < 0)
        exit(1);
    if (foreach_device_config(DEV_PARALLEL, parallel_parse) < 0)
        exit(1);
    if (foreach_device_config(DEV_DEBUGCON, debugcon_parse) < 0)
        exit(1);

    /* now chardevs have been created we may have semihosting to connect */
    qemu_semihosting_connect_chardevs();
    qemu_semihosting_console_init();
}

static bool have_custom_ram_size(void)
{
    QemuOpts *opts = qemu_find_opts_singleton("memory");
    return !!qemu_opt_get_size(opts, "size", 0);
}

static void qemu_resolve_machine_memdev(void)
{
    if (current_machine->ram_memdev_id) {
        Object *backend;
        ram_addr_t backend_size;

        backend = object_resolve_path_type(current_machine->ram_memdev_id,
                                           TYPE_MEMORY_BACKEND, NULL);
        if (!backend) {
            error_report("Memory backend '%s' not found",
                         current_machine->ram_memdev_id);
            exit(EXIT_FAILURE);
        }
        backend_size = object_property_get_uint(backend, "size",  &error_abort);
        if (have_custom_ram_size() && backend_size != ram_size) {
                error_report("Size specified by -m option must match size of "
                             "explicitly specified 'memory-backend' property");
                exit(EXIT_FAILURE);
        }
        if (mem_path) {
            error_report("'-mem-path' can't be used together with"
                         "'-machine memory-backend'");
            exit(EXIT_FAILURE);
        }
        ram_size = backend_size;
    }

    if (!xen_enabled()) {
        /* On 32-bit hosts, QEMU is limited by virtual address space */
        if (ram_size > (2047 << 20) && HOST_LONG_BITS == 32) {
            error_report("at most 2047 MB RAM can be simulated");
            exit(1);
        }
    }
}

static void set_memory_options(MachineClass *mc)
{
    uint64_t sz;
    const char *mem_str;
    const ram_addr_t default_ram_size = mc->default_ram_size;
    QemuOpts *opts = qemu_find_opts_singleton("memory");
    Location loc;

    loc_push_none(&loc);
    qemu_opts_loc_restore(opts);

    sz = 0;
    mem_str = qemu_opt_get(opts, "size");
    if (mem_str) {
        if (!*mem_str) {
            error_report("missing 'size' option value");
            exit(EXIT_FAILURE);
        }

        sz = qemu_opt_get_size(opts, "size", ram_size);

        /* Fix up legacy suffix-less format */
        if (g_ascii_isdigit(mem_str[strlen(mem_str) - 1])) {
            uint64_t overflow_check = sz;

            sz *= MiB;
            if (sz / MiB != overflow_check) {
                error_report("too large 'size' option value");
                exit(EXIT_FAILURE);
            }
        }
    }

    /* backward compatibility behaviour for case "-m 0" */
    if (sz == 0) {
        sz = default_ram_size;
    }

    sz = QEMU_ALIGN_UP(sz, 8192);
    if (mc->fixup_ram_size) {
        sz = mc->fixup_ram_size(sz);
    }
    ram_size = sz;
    if (ram_size != sz) {
        error_report("ram size too large");
        exit(EXIT_FAILURE);
    }

    /* store value for the future use */
    qemu_opt_set_number(opts, "size", ram_size, &error_abort);
    maxram_size = ram_size;

    if (qemu_opt_get(opts, "maxmem")) {
        uint64_t slots;

        sz = qemu_opt_get_size(opts, "maxmem", 0);
        slots = qemu_opt_get_number(opts, "slots", 0);
        if (sz < ram_size) {
            error_report("invalid value of -m option maxmem: "
                         "maximum memory size (0x%" PRIx64 ") must be at least "
                         "the initial memory size (0x" RAM_ADDR_FMT ")",
                         sz, ram_size);
            exit(EXIT_FAILURE);
        } else if (slots && sz == ram_size) {
            error_report("invalid value of -m option maxmem: "
                         "memory slots were specified but maximum memory size "
                         "(0x%" PRIx64 ") is equal to the initial memory size "
                         "(0x" RAM_ADDR_FMT ")", sz, ram_size);
            exit(EXIT_FAILURE);
        }

        maxram_size = sz;
        ram_slots = slots;
    } else if (qemu_opt_get(opts, "slots")) {
        error_report("invalid -m option value: missing 'maxmem' option");
        exit(EXIT_FAILURE);
    }

    loc_pop(&loc);
}

static void qemu_create_machine(MachineClass *machine_class)
{
    object_set_machine_compat_props(machine_class->compat_props);

    set_memory_options(machine_class);

    current_machine = MACHINE(object_new_with_class(OBJECT_CLASS(machine_class)));
    if (machine_help_func(qemu_get_machine_opts(), current_machine)) {
        exit(0);
    }
    object_property_add_child(object_get_root(), "machine",
                              OBJECT(current_machine));
    object_property_add_child(container_get(OBJECT(current_machine),
                                            "/unattached"),
                              "sysbus", OBJECT(sysbus_get_default()));

    if (machine_class->minimum_page_bits) {
        if (!set_preferred_target_page_bits(machine_class->minimum_page_bits)) {
            /* This would be a board error: specifying a minimum smaller than
             * a target's compile-time fixed setting.
             */
            g_assert_not_reached();
        }
    }

    cpu_exec_init_all();
    page_size_init();

    if (machine_class->hw_version) {
        qemu_set_hw_version(machine_class->hw_version);
    }

    machine_smp_parse(current_machine,
        qemu_opts_find(qemu_find_opts("smp-opts"), NULL), &error_fatal);

    /*
     * Get the default machine options from the machine if it is not already
     * specified either by the configuration file or by the command line.
     */
    if (machine_class->default_machine_opts) {
        qemu_opts_set_defaults(qemu_find_opts("machine"),
                               machine_class->default_machine_opts, 0);
    }
}

static int global_init_func(void *opaque, QemuOpts *opts, Error **errp)
{
    GlobalProperty *g;

    g = g_malloc0(sizeof(*g));
    g->driver   = qemu_opt_get(opts, "driver");
    g->property = qemu_opt_get(opts, "property");
    g->value    = qemu_opt_get(opts, "value");
    qdev_prop_register_global(g);
    return 0;
}

static void qemu_read_default_config_file(Error **errp)
{
    ERRP_GUARD();
    int ret;
    g_autofree char *file = get_relocated_path(CONFIG_QEMU_CONFDIR "/qemu.conf");

    ret = qemu_read_config_file(file, errp);
    if (ret < 0) {
        if (ret == -ENOENT) {
            error_free(*errp);
            *errp = NULL;
        }
    }
}

static int qemu_set_option(const char *str)
{
    Error *local_err = NULL;
    char group[64], id[64], arg[64];
    QemuOptsList *list;
    QemuOpts *opts;
    int rc, offset;

    rc = sscanf(str, "%63[^.].%63[^.].%63[^=]%n", group, id, arg, &offset);
    if (rc < 3 || str[offset] != '=') {
        error_report("can't parse: \"%s\"", str);
        return -1;
    }

    list = qemu_find_opts(group);
    if (list == NULL) {
        return -1;
    }

    opts = qemu_opts_find(list, id);
    if (!opts) {
        error_report("there is no %s \"%s\" defined",
                     list->name, id);
        return -1;
    }

    if (!qemu_opt_set(opts, arg, str + offset + 1, &local_err)) {
        error_report_err(local_err);
        return -1;
    }
    return 0;
}

static void user_register_global_props(void)
{
    qemu_opts_foreach(qemu_find_opts("global"),
                      global_init_func, NULL, NULL);
}

static int do_configure_icount(void *opaque, QemuOpts *opts, Error **errp)
{
    icount_configure(opts, errp);
    return 0;
}

static int accelerator_set_property(void *opaque,
                                const char *name, const char *value,
                                Error **errp)
{
    return object_parse_property_opt(opaque, name, value, "accel", errp);
}

static int do_configure_accelerator(void *opaque, QemuOpts *opts, Error **errp)
{
    bool *p_init_failed = opaque;
    const char *acc = qemu_opt_get(opts, "accel");
    AccelClass *ac = accel_find(acc);
    AccelState *accel;
    int ret;
    bool qtest_with_kvm;

    qtest_with_kvm = g_str_equal(acc, "kvm") && qtest_chrdev != NULL;

    if (!ac) {
        *p_init_failed = true;
        if (!qtest_with_kvm) {
            error_report("invalid accelerator %s", acc);
        }
        return 0;
    }
    accel = ACCEL(object_new_with_class(OBJECT_CLASS(ac)));
    object_apply_compat_props(OBJECT(accel));
    qemu_opt_foreach(opts, accelerator_set_property,
                     accel,
                     &error_fatal);

    ret = accel_init_machine(accel, current_machine);
    if (ret < 0) {
        *p_init_failed = true;
        if (!qtest_with_kvm || ret != -ENOENT) {
            error_report("failed to initialize %s: %s", acc, strerror(-ret));
        }
        return 0;
    }

    return 1;
}

static void configure_accelerators(const char *progname)
{
    const char *accelerators;
    bool init_failed = false;

    qemu_opts_foreach(qemu_find_opts("icount"),
                      do_configure_icount, NULL, &error_fatal);

    accelerators = qemu_opt_get(qemu_get_machine_opts(), "accel");
    if (QTAILQ_EMPTY(&qemu_accel_opts.head)) {
        char **accel_list, **tmp;

        if (accelerators == NULL) {
            /* Select the default accelerator */
            bool have_tcg = accel_find("tcg");
            bool have_kvm = accel_find("kvm");

            if (have_tcg && have_kvm) {
                if (g_str_has_suffix(progname, "kvm")) {
                    /* If the program name ends with "kvm", we prefer KVM */
                    accelerators = "kvm:tcg";
                } else {
                    accelerators = "tcg:kvm";
                }
            } else if (have_kvm) {
                accelerators = "kvm";
            } else if (have_tcg) {
                accelerators = "tcg";
            } else {
                error_report("No accelerator selected and"
                             " no default accelerator available");
                exit(1);
            }
        }
        accel_list = g_strsplit(accelerators, ":", 0);

        for (tmp = accel_list; *tmp; tmp++) {
            /*
             * Filter invalid accelerators here, to prevent obscenities
             * such as "-machine accel=tcg,,thread=single".
             */
            if (accel_find(*tmp)) {
                qemu_opts_parse_noisily(qemu_find_opts("accel"), *tmp, true);
            } else {
                init_failed = true;
                error_report("invalid accelerator %s", *tmp);
            }
        }
        g_strfreev(accel_list);
    } else {
        if (accelerators != NULL) {
            error_report("The -accel and \"-machine accel=\" options are incompatible");
            exit(1);
        }
    }

    if (!qemu_opts_foreach(qemu_find_opts("accel"),
                           do_configure_accelerator, &init_failed, &error_fatal)) {
        if (!init_failed) {
            error_report("no accelerator found");
        }
        exit(1);
    }

    if (init_failed && !qtest_chrdev) {
        AccelClass *ac = ACCEL_GET_CLASS(current_accel());
        error_report("falling back to %s", ac->name);
    }

    if (icount_enabled() && !tcg_enabled()) {
        error_report("-icount is not allowed with hardware virtualization");
        exit(1);
    }
}

static void create_default_memdev(MachineState *ms, const char *path)
{
    Object *obj;
    MachineClass *mc = MACHINE_GET_CLASS(ms);

    obj = object_new(path ? TYPE_MEMORY_BACKEND_FILE : TYPE_MEMORY_BACKEND_RAM);
    if (path) {
        object_property_set_str(obj, "mem-path", path, &error_fatal);
    }
    object_property_set_int(obj, "size", ms->ram_size, &error_fatal);
    object_property_add_child(object_get_objects_root(), mc->default_ram_id,
                              obj);
    /* Ensure backend's memory region name is equal to mc->default_ram_id */
    object_property_set_bool(obj, "x-use-canonical-path-for-ramblock-id",
                             false, &error_fatal);
    user_creatable_complete(USER_CREATABLE(obj), &error_fatal);
    object_unref(obj);
    object_property_set_str(OBJECT(ms), "memory-backend", mc->default_ram_id,
                            &error_fatal);
}

<<<<<<< HEAD
/* Return 1 if file fails to open */
static int xemu_check_file(const char *path)
{
    FILE *fd = fopen(path, "rb");
    if (fd == NULL) {
        return 1;
    }
    fclose(fd);
    return 0;
}

// Duplicate commas to escape them
static char *strdup_double_commas(const char *input) {
    size_t length = 0;
    for (const char *i = input; *i; i++) {
        if (*i == ',') {
            length++;
        }
        length++;
    }
    char *output = malloc(length + 1);
    const char *in = input;
    char *out = output;
    while (*in) {
        if (*in == ',') {
                *(out++) = ',';
        }
        *(out++) = *(in++);
    }
    output[length] = 0;
    return output;
}

void qemu_init(int argc, char **argv, char **envp)
=======
static void qemu_validate_options(void)
>>>>>>> 8fe9f1f8
{
    QemuOpts *machine_opts = qemu_get_machine_opts();
    const char *kernel_filename = qemu_opt_get(machine_opts, "kernel");
    const char *initrd_filename = qemu_opt_get(machine_opts, "initrd");
    const char *kernel_cmdline = qemu_opt_get(machine_opts, "append");

<<<<<<< HEAD
    // init earlier because it's needed for eeprom generation
    if (qcrypto_init(&err) < 0) {
        error_reportf_err(err, "cannot initialize crypto: ");
        exit(1);
    }

    //
    // FIXME: This is a hack to get QEMU to load correct machine and properties
    // very early, and handle some basic error cases without hooking QEMU error
    // reporting. This should be replaced eventually, but is "good enough" for
    // now.
    //
    for (int i = 1; i < argc; i++) {
        if (argv[i] && strcmp(argv[i], "-config_path") == 0) {
            argv[i] = NULL;
            if (i < argc - 1 && argv[i+1]) {
                xemu_settings_set_path(argv[i+1]);
                argv[i+1] = NULL;
            }
            break;
        }
    }
    xemu_settings_load();
    int first_boot = xemu_settings_did_fail_to_load();
    int fake_argc = 32 + argc;
    char **fake_argv = malloc(sizeof(char*)*fake_argc);
    memset(fake_argv, 0, sizeof(char*)*fake_argc);

    fake_argc = 0;
    fake_argv[fake_argc++] = argv[0];
    fake_argv[fake_argc++] = strdup("-cpu");
    fake_argv[fake_argc++] = strdup("pentium3");
    fake_argv[fake_argc++] = strdup("-machine");

    char *bootrom_arg = NULL;
    const char *bootrom_path;
    xemu_settings_get_string(XEMU_SETTINGS_SYSTEM_BOOTROM_PATH, &bootrom_path);

    if (strlen(bootrom_path) > 0) {
        int bootrom_size = get_image_size(bootrom_path);
        if (bootrom_size < 0) {
            char *msg = g_strdup_printf("Failed to open BootROM file '%s'. "
                                        "Please check machine settings.",
                                        bootrom_path);
            xemu_queue_error_message(msg);
            g_free(msg);
            bootrom_path = "";
        } else if (bootrom_size != 512) {
            char *msg = g_strdup_printf("Invalid BootROM file '%s' size %d. "
                                        "Expected 512 bytes. Please check "
                                        "machine settings.",
                                        bootrom_path, bootrom_size);
            xemu_queue_error_message(msg);
            g_free(msg);
            bootrom_path = "";
        } else {
            char *escaped_bootrom_path = strdup_double_commas(bootrom_path);
            bootrom_arg = g_strdup_printf(",bootrom=%s", escaped_bootrom_path);
            free(escaped_bootrom_path);
        }
    }

    int short_animation;
    xemu_settings_get_bool(XEMU_SETTINGS_SYSTEM_SHORTANIM, &short_animation);

    fake_argv[fake_argc++] = g_strdup_printf("xbox%s%s%s",
        (bootrom_arg != NULL) ? bootrom_arg : "",
        short_animation ? ",short-animation" : "",
        ",kernel-irqchip=off"
        );

    if (bootrom_arg != NULL) {
        g_free(bootrom_arg);
    }

    const char *eeprom_path;
    xemu_settings_get_string(XEMU_SETTINGS_SYSTEM_EEPROM_PATH, &eeprom_path);

    // Sanity check EEPROM file
    if (strlen(eeprom_path) > 0) {
        int eeprom_size = get_image_size(eeprom_path);
        if (eeprom_size < 0) {
            char *msg = g_strdup_printf("Failed to open EEPROM file '%s'.\n\n"
                "Automatically generating a new one instead. "
                "Please check machine settings for the new path and move if desired.", eeprom_path);
            xemu_queue_error_message(msg);
            g_free(msg);
            eeprom_path = "";
        } else if (eeprom_size != 256) {
            char *msg = g_strdup_printf(
                "Invalid EEPROM file '%s' size of %d; should be 256 bytes.\n\n"
                "Automatically generating a new one instead. "
                "Please check machine settings for the new path and move if desired.", eeprom_path, eeprom_size);
            xemu_queue_error_message(msg);
            g_free(msg);
            eeprom_path = "";
        } else {
            fake_argv[fake_argc++] = strdup("-device");
            char *escaped_eeprom_path = strdup_double_commas(eeprom_path);
            fake_argv[fake_argc++] = g_strdup_printf("smbus-storage,file=%s",
                                                     escaped_eeprom_path);
            free(escaped_eeprom_path);
        }
    }

    // Generate a new EEPROM file if one isn't specified or contents are invalid
    if (strlen(eeprom_path) == 0) {
        eeprom_path = xemu_settings_get_default_eeprom_path();
        if (xbox_eeprom_generate(eeprom_path, XBOX_EEPROM_VERSION_R1)) {
            xemu_settings_set_string(XEMU_SETTINGS_SYSTEM_EEPROM_PATH, eeprom_path);
            xemu_settings_save();
            fake_argv[fake_argc++] = strdup("-device");
            char *escaped_eeprom_path = strdup_double_commas(eeprom_path);
            fake_argv[fake_argc++] = g_strdup_printf("smbus-storage,file=%s",
                                                     escaped_eeprom_path);
            free(escaped_eeprom_path);
        } else {
            char *msg = g_strdup_printf("Failed to generate eeprom file '%s'. Please check machine settings.", eeprom_path);
            xemu_queue_error_message(msg);
            g_free(msg);
        }
    }

    const char *flash_path;
    xemu_settings_get_string(XEMU_SETTINGS_SYSTEM_FLASH_PATH, &flash_path);
    autostart = 0; // Do not auto-start the machine without a valid BIOS file
    if (first_boot) {
        // Don't display an error if this is the first boot. Give user a chance
        // to configure the path.
    } else if (xemu_check_file(flash_path)) {
        char *msg = g_strdup_printf("Failed to open flash file '%s'. Please check machine settings.", flash_path);
        xemu_queue_error_message(msg);
        g_free(msg);
    } else {
        fake_argv[fake_argc++] = strdup("-bios");
        fake_argv[fake_argc++] = strdup(flash_path);
        autostart = 1;
    }

    int mem;
    xemu_settings_get_int(XEMU_SETTINGS_SYSTEM_MEMORY, &mem);
    fake_argv[fake_argc++] = strdup("-m");
    fake_argv[fake_argc++] = g_strdup_printf("%d", mem);

    const char *hdd_path;
    xemu_settings_get_string(XEMU_SETTINGS_SYSTEM_HDD_PATH, &hdd_path);
    if (strlen(hdd_path) > 0) {
        if (xemu_check_file(hdd_path)) {
            char *msg = g_strdup_printf("Failed to open hard disk image file '%s'. Please check machine settings.", hdd_path);
            xemu_queue_error_message(msg);
            g_free(msg);
        } else {
            fake_argv[fake_argc++] = strdup("-drive");
            char *escaped_hdd_path = strdup_double_commas(hdd_path);
            fake_argv[fake_argc++] = g_strdup_printf("index=0,media=disk,file=%s%s",
                escaped_hdd_path,
                strlen(escaped_hdd_path) > 0 ? ",locked" : "");
            free(escaped_hdd_path);
        }
    }

    const char *dvd_path = "";
    xemu_settings_get_string(XEMU_SETTINGS_SYSTEM_DVD_PATH, &dvd_path);

    // Allow overriding the dvd path from command line
    for (int i = 1; i < argc; i++) {
        if (argv[i] && strcmp(argv[i], "-dvd_path") == 0) {
            argv[i] = NULL;
            if (i < argc - 1 && argv[i+1]) {
                dvd_path = argv[i+1];
                argv[i+1] = NULL;
            }
            break;
        }
    }

    if (strlen(dvd_path) > 0) {
        if (xemu_check_file(dvd_path)) {
            char *msg = g_strdup_printf("Failed to open DVD image file '%s'. Please check machine settings.", dvd_path);
            xemu_queue_error_message(msg);
            g_free(msg);
            dvd_path = "";
        }
    }

    // Always populate DVD drive. If disc path is the empty string, drive is
    // connected but no media present.
    fake_argv[fake_argc++] = strdup("-drive");
    char *escaped_dvd_path = strdup_double_commas(dvd_path);
    fake_argv[fake_argc++] = g_strdup_printf("index=1,media=cdrom,file=%s",
        escaped_dvd_path);
    free(escaped_dvd_path);

    fake_argv[fake_argc++] = strdup("-display");
    fake_argv[fake_argc++] = strdup("xemu");

#ifdef _WIN32
    // FIXME: Create this dummy device to prevent logspam
    fake_argv[fake_argc++] = strdup("-audiodev");
    fake_argv[fake_argc++] = strdup("none,id=snd0");
#endif

    for (int i = 1; i < argc; i++) {
        if (argv[i] != NULL) {
            fake_argv[fake_argc++] = argv[i];
        }
    }

    printf("Created QEMU launch parameters: ");
    for (int i = 0; i < fake_argc; i++) {
        printf("%s ", fake_argv[i]);
    }
    printf("\n");

    argc = fake_argc;
    argv = fake_argv;

    /**************************************************************************/

    qemu_init_cpu_list();
    qemu_init_cpu_loop();

#ifdef XBOX
    qemu_init_main_loop_lock();
    qemu_mutex_lock_main_loop();
#endif
    qemu_mutex_lock_iothread();
=======
    if (kernel_filename == NULL) {
         if (kernel_cmdline != NULL) {
              error_report("-append only allowed with -kernel option");
              exit(1);
          }

          if (initrd_filename != NULL) {
              error_report("-initrd only allowed with -kernel option");
              exit(1);
          }
    }
>>>>>>> 8fe9f1f8

    if (loadvm && preconfig_requested) {
        error_report("'preconfig' and 'loadvm' options are "
                     "mutually exclusive");
        exit(EXIT_FAILURE);
    }
    if (incoming && preconfig_requested && strcmp(incoming, "defer") != 0) {
        error_report("'preconfig' supports '-incoming defer' only");
        exit(EXIT_FAILURE);
    }

#ifdef CONFIG_CURSES
    if (is_daemonized() && dpy.type == DISPLAY_TYPE_CURSES) {
        error_report("curses display cannot be used with -daemonize");
        exit(1);
    }
#endif
}

static void qemu_process_sugar_options(void)
{
    if (mem_prealloc) {
        char *val;

        val = g_strdup_printf("%d",
                 (uint32_t) qemu_opt_get_number(qemu_find_opts_singleton("smp-opts"), "cpus", 1));
        object_register_sugar_prop("memory-backend", "prealloc-threads", val,
                                   false);
        g_free(val);
        object_register_sugar_prop("memory-backend", "prealloc", "on", false);
    }

    if (watchdog) {
        int i = select_watchdog(watchdog);
        if (i > 0)
            exit (i == 1 ? 1 : 0);
    }
}

/* -action processing */

/*
 * Process all the -action parameters parsed from cmdline.
 */
static int process_runstate_actions(void *opaque, QemuOpts *opts, Error **errp)
{
    Error *local_err = NULL;
    QDict *qdict = qemu_opts_to_qdict(opts, NULL);
    QObject *ret = NULL;
    qmp_marshal_set_action(qdict, &ret, &local_err);
    qobject_unref(ret);
    qobject_unref(qdict);
    if (local_err) {
        error_propagate(errp, local_err);
        return 1;
    }
    return 0;
}

static void qemu_process_early_options(void)
{
#ifdef CONFIG_SECCOMP
    QemuOptsList *olist = qemu_find_opts_err("sandbox", NULL);
    if (olist) {
        qemu_opts_foreach(olist, parse_sandbox, NULL, &error_fatal);
    }
#endif

    qemu_opts_foreach(qemu_find_opts("name"),
                      parse_name, NULL, &error_fatal);

    if (qemu_opts_foreach(qemu_find_opts("action"),
                          process_runstate_actions, NULL, &error_fatal)) {
        exit(1);
    }

#ifndef _WIN32
    qemu_opts_foreach(qemu_find_opts("add-fd"),
                      parse_add_fd, NULL, &error_fatal);

    qemu_opts_foreach(qemu_find_opts("add-fd"),
                      cleanup_add_fd, NULL, &error_fatal);
#endif

    /* Open the logfile at this point and set the log mask if necessary.  */
    if (log_file) {
        qemu_set_log_filename(log_file, &error_fatal);
    }
    if (log_mask) {
        int mask;
        mask = qemu_str_to_log_mask(log_mask);
        if (!mask) {
            qemu_print_log_usage(stdout);
            exit(1);
        }
        qemu_set_log(mask);
    } else {
        qemu_set_log(0);
    }

    qemu_add_default_firmwarepath();
}

static void qemu_process_help_options(void)
{
    /*
     * Check for -cpu help and -device help before we call select_machine(),
     * which will return an error if the architecture has no default machine
     * type and the user did not specify one, so that the user doesn't need
     * to say '-cpu help -machine something'.
     */
    if (cpu_option && is_help_option(cpu_option)) {
        list_cpus(cpu_option);
        exit(0);
    }

    if (qemu_opts_foreach(qemu_find_opts("device"),
                          device_help_func, NULL, NULL)) {
        exit(0);
    }

    /* -L help lists the data directories and exits. */
    if (list_data_dirs) {
        qemu_list_data_dirs();
        exit(0);
    }
}

static void qemu_maybe_daemonize(const char *pid_file)
{
    Error *err;

    os_daemonize();
    rcu_disable_atfork();

    if (pid_file && !qemu_write_pidfile(pid_file, &err)) {
        error_reportf_err(err, "cannot create PID file: ");
        exit(1);
    }

    qemu_unlink_pidfile_notifier.notify = qemu_unlink_pidfile;
    qemu_add_exit_notifier(&qemu_unlink_pidfile_notifier);
}

static void qemu_init_displays(void)
{
    DisplayState *ds;

    /* init local displays */
    ds = init_displaystate();
    qemu_display_init(ds, &dpy);

    /* must be after terminal init, SDL library changes signal handlers */
    os_setup_signal_handling();

    /* init remote displays */
#ifdef CONFIG_VNC
    qemu_opts_foreach(qemu_find_opts("vnc"),
                      vnc_init_func, NULL, &error_fatal);
#endif

    if (using_spice) {
        qemu_spice.display_init();
    }
}

static void qemu_init_board(void)
{
    MachineClass *machine_class = MACHINE_GET_CLASS(current_machine);

    if (machine_class->default_ram_id && current_machine->ram_size &&
        numa_uses_legacy_mem() && !current_machine->ram_memdev_id) {
        create_default_memdev(current_machine, mem_path);
    }

    /* process plugin before CPUs are created, but once -smp has been parsed */
    qemu_plugin_load_list(&plugin_list, &error_fatal);

    /* From here on we enter MACHINE_PHASE_INITIALIZED.  */
    machine_run_board_init(current_machine);

    drive_check_orphaned();

    realtime_init();

    if (hax_enabled()) {
        /* FIXME: why isn't cpu_synchronize_all_post_init enough? */
        hax_sync_vcpus();
    }
}

static void qemu_create_cli_devices(void)
{
    soundhw_init();

    qemu_opts_foreach(qemu_find_opts("fw_cfg"),
                      parse_fw_cfg, fw_cfg_find(), &error_fatal);

    /* init USB devices */
    if (machine_usb(current_machine)) {
        if (foreach_device_config(DEV_USB, usb_parse) < 0)
            exit(1);
    }

    /* init generic devices */
    rom_set_order_override(FW_CFG_ORDER_OVERRIDE_DEVICE);
    qemu_opts_foreach(qemu_find_opts("device"),
                      device_init_func, NULL, &error_fatal);
    rom_reset_order_override();
}

static void qemu_machine_creation_done(void)
{
    MachineState *machine = MACHINE(qdev_get_machine());

    /* Did we create any drives that we failed to create a device for? */
    drive_check_orphaned();

    /* Don't warn about the default network setup that you get if
     * no command line -net or -netdev options are specified. There
     * are two cases that we would otherwise complain about:
     * (1) board doesn't support a NIC but the implicit "-net nic"
     * requested one
     * (2) CONFIG_SLIRP not set, in which case the implicit "-net nic"
     * sets up a nic that isn't connected to anything.
     */
    if (!default_net && (!qtest_enabled() || has_defaults)) {
        net_check_clients();
    }

    qdev_prop_check_globals();

    qdev_machine_creation_done();

    if (machine->cgs) {
        /*
         * Verify that Confidential Guest Support has actually been initialized
         */
        assert(machine->cgs->ready);
    }

    if (foreach_device_config(DEV_GDB, gdbserver_start) < 0) {
        exit(1);
    }
}

void qmp_x_exit_preconfig(Error **errp)
{
    if (phase_check(PHASE_MACHINE_INITIALIZED)) {
        error_setg(errp, "The command is permitted only before machine initialization");
        return;
    }

    qemu_init_board();
    qemu_create_cli_devices();
    qemu_machine_creation_done();

    if (loadvm) {
        Error *local_err = NULL;
        if (!load_snapshot(loadvm, NULL, false, NULL, &local_err)) {
            error_report_err(local_err);
            autostart = 0;
            exit(1);
        }
    }
    if (replay_mode != REPLAY_MODE_NONE) {
        replay_vmstate_init();
    }

    if (incoming) {
        Error *local_err = NULL;
        if (strcmp(incoming, "defer") != 0) {
            qmp_migrate_incoming(incoming, &local_err);
            if (local_err) {
                error_reportf_err(local_err, "-incoming %s: ", incoming);
                exit(1);
            }
        }
    } else if (autostart) {
        qmp_cont(NULL);
    }
}

void qemu_init(int argc, char **argv, char **envp)
{
    QemuOpts *opts;
    QemuOpts *icount_opts = NULL, *accel_opts = NULL;
    QemuOptsList *olist;
    int optind;
    const char *optarg;
    MachineClass *machine_class;
    bool userconfig = true;
    FILE *vmstate_dump_file = NULL;

    qemu_add_opts(&qemu_drive_opts);
    qemu_add_drive_opts(&qemu_legacy_drive_opts);
    qemu_add_drive_opts(&qemu_common_drive_opts);
    qemu_add_drive_opts(&qemu_drive_opts);
    qemu_add_drive_opts(&bdrv_runtime_opts);
    qemu_add_opts(&qemu_chardev_opts);
    qemu_add_opts(&qemu_device_opts);
    qemu_add_opts(&qemu_netdev_opts);
    qemu_add_opts(&qemu_nic_opts);
    qemu_add_opts(&qemu_net_opts);
    qemu_add_opts(&qemu_rtc_opts);
    qemu_add_opts(&qemu_global_opts);
    qemu_add_opts(&qemu_mon_opts);
    qemu_add_opts(&qemu_trace_opts);
    qemu_plugin_add_opts();
    qemu_add_opts(&qemu_option_rom_opts);
    qemu_add_opts(&qemu_machine_opts);
    qemu_add_opts(&qemu_accel_opts);
    qemu_add_opts(&qemu_mem_opts);
    qemu_add_opts(&qemu_smp_opts);
    qemu_add_opts(&qemu_boot_opts);
    qemu_add_opts(&qemu_add_fd_opts);
    qemu_add_opts(&qemu_object_opts);
    qemu_add_opts(&qemu_tpmdev_opts);
    qemu_add_opts(&qemu_overcommit_opts);
    qemu_add_opts(&qemu_msg_opts);
    qemu_add_opts(&qemu_name_opts);
    qemu_add_opts(&qemu_numa_opts);
    qemu_add_opts(&qemu_icount_opts);
    qemu_add_opts(&qemu_semihosting_config_opts);
    qemu_add_opts(&qemu_fw_cfg_opts);
    qemu_add_opts(&qemu_action_opts);
    module_call_init(MODULE_INIT_OPTS);

<<<<<<< HEAD
    runstate_init();
    precopy_infrastructure_init();
    postcopy_infrastructure_init();
    monitor_init_globals();

    QTAILQ_INIT(&vm_change_state_head);
    os_setup_early_signal_handling();

    cpu_option = NULL;
    snapshot = 0;

    nb_nics = 0;

    bdrv_init_with_whitelist();

#ifndef XBOX
    autostart = 1;
#endif
=======
    error_init(argv[0]);
    qemu_init_exec_dir(argv[0]);

    qemu_init_subsystems();
>>>>>>> 8fe9f1f8

    /* first pass of option parsing */
    optind = 1;
    while (optind < argc) {
        if (argv[optind][0] != '-') {
            /* disk image */
            optind++;
        } else {
            const QEMUOption *popt;

            popt = lookup_opt(argc, argv, &optarg, &optind);
            switch (popt->index) {
            case QEMU_OPTION_nouserconfig:
                userconfig = false;
                break;
            }
        }
    }

    if (userconfig) {
        qemu_read_default_config_file(&error_fatal);
    }

    /* second pass of option parsing */
    optind = 1;
    for(;;) {
        if (optind >= argc)
            break;
        if (argv[optind][0] != '-') {
            loc_set_cmdline(argv, optind, 1);
            drive_add(IF_DEFAULT, 0, argv[optind++], HD_OPTS);
        } else {
            const QEMUOption *popt;

            popt = lookup_opt(argc, argv, &optarg, &optind);
            if (!(popt->arch_mask & arch_type)) {
                error_report("Option not supported for this target");
                exit(1);
            }
            switch(popt->index) {
            case QEMU_OPTION_cpu:
                /* hw initialization will check this */
                cpu_option = optarg;
                break;
            case QEMU_OPTION_hda:
            case QEMU_OPTION_hdb:
            case QEMU_OPTION_hdc:
            case QEMU_OPTION_hdd:
                drive_add(IF_DEFAULT, popt->index - QEMU_OPTION_hda, optarg,
                          HD_OPTS);
                break;
            case QEMU_OPTION_blockdev:
                {
                    Visitor *v;
                    BlockdevOptionsQueueEntry *bdo;

                    v = qobject_input_visitor_new_str(optarg, "driver",
                                                      &error_fatal);

                    bdo = g_new(BlockdevOptionsQueueEntry, 1);
                    visit_type_BlockdevOptions(v, NULL, &bdo->bdo,
                                               &error_fatal);
                    visit_free(v);
                    loc_save(&bdo->loc);
                    QSIMPLEQ_INSERT_TAIL(&bdo_queue, bdo, entry);
                    break;
                }
            case QEMU_OPTION_drive:
                if (drive_def(optarg) == NULL) {
                    exit(1);
                }
                break;
            case QEMU_OPTION_set:
                if (qemu_set_option(optarg) != 0)
                    exit(1);
                break;
            case QEMU_OPTION_global:
                if (qemu_global_option(optarg) != 0)
                    exit(1);
                break;
            case QEMU_OPTION_mtdblock:
                drive_add(IF_MTD, -1, optarg, MTD_OPTS);
                break;
            case QEMU_OPTION_sd:
                drive_add(IF_SD, -1, optarg, SD_OPTS);
                break;
            case QEMU_OPTION_pflash:
                drive_add(IF_PFLASH, -1, optarg, PFLASH_OPTS);
                break;
            case QEMU_OPTION_snapshot:
                {
                    Error *blocker = NULL;
                    snapshot = 1;
                    error_setg(&blocker, QERR_REPLAY_NOT_SUPPORTED,
                               "-snapshot");
                    replay_add_blocker(blocker);
                }
                break;
            case QEMU_OPTION_numa:
                opts = qemu_opts_parse_noisily(qemu_find_opts("numa"),
                                               optarg, true);
                if (!opts) {
                    exit(1);
                }
                break;
            case QEMU_OPTION_display:
                parse_display(optarg);
                break;
            case QEMU_OPTION_nographic:
                olist = qemu_find_opts("machine");
                qemu_opts_parse_noisily(olist, "graphics=off", false);
                nographic = true;
                dpy.type = DISPLAY_TYPE_NONE;
                break;
            case QEMU_OPTION_curses:
#ifdef CONFIG_CURSES
                dpy.type = DISPLAY_TYPE_CURSES;
#else
                error_report("curses or iconv support is disabled");
                exit(1);
#endif
                break;
            case QEMU_OPTION_portrait:
                graphic_rotate = 90;
                break;
            case QEMU_OPTION_rotate:
                graphic_rotate = strtol(optarg, (char **) &optarg, 10);
                if (graphic_rotate != 0 && graphic_rotate != 90 &&
                    graphic_rotate != 180 && graphic_rotate != 270) {
                    error_report("only 90, 180, 270 deg rotation is available");
                    exit(1);
                }
                break;
            case QEMU_OPTION_kernel:
                qemu_opts_set(qemu_find_opts("machine"), "kernel", optarg, &error_abort);
                break;
            case QEMU_OPTION_initrd:
                qemu_opts_set(qemu_find_opts("machine"), "initrd", optarg, &error_abort);
                break;
            case QEMU_OPTION_append:
                qemu_opts_set(qemu_find_opts("machine"), "append", optarg, &error_abort);
                break;
            case QEMU_OPTION_dtb:
                qemu_opts_set(qemu_find_opts("machine"), "dtb", optarg, &error_abort);
                break;
            case QEMU_OPTION_cdrom:
                drive_add(IF_DEFAULT, 2, optarg, CDROM_OPTS);
                break;
            case QEMU_OPTION_boot:
                opts = qemu_opts_parse_noisily(qemu_find_opts("boot-opts"),
                                               optarg, true);
                if (!opts) {
                    exit(1);
                }
                break;
            case QEMU_OPTION_fda:
            case QEMU_OPTION_fdb:
                drive_add(IF_FLOPPY, popt->index - QEMU_OPTION_fda,
                          optarg, FD_OPTS);
                break;
            case QEMU_OPTION_no_fd_bootchk:
                fd_bootchk = 0;
                break;
            case QEMU_OPTION_netdev:
                default_net = 0;
                if (net_client_parse(qemu_find_opts("netdev"), optarg) == -1) {
                    exit(1);
                }
                break;
            case QEMU_OPTION_nic:
                default_net = 0;
                if (net_client_parse(qemu_find_opts("nic"), optarg) == -1) {
                    exit(1);
                }
                break;
            case QEMU_OPTION_net:
                default_net = 0;
                if (net_client_parse(qemu_find_opts("net"), optarg) == -1) {
                    exit(1);
                }
                break;
#ifdef CONFIG_LIBISCSI
            case QEMU_OPTION_iscsi:
                opts = qemu_opts_parse_noisily(qemu_find_opts("iscsi"),
                                               optarg, false);
                if (!opts) {
                    exit(1);
                }
                break;
#endif
            case QEMU_OPTION_audio_help:
                audio_legacy_help();
                exit (0);
                break;
            case QEMU_OPTION_audiodev:
                audio_parse_option(optarg);
                break;
            case QEMU_OPTION_soundhw:
                select_soundhw (optarg);
                break;
            case QEMU_OPTION_h:
                help(0);
                break;
            case QEMU_OPTION_version:
                version();
                exit(0);
                break;
            case QEMU_OPTION_m:
                opts = qemu_opts_parse_noisily(qemu_find_opts("memory"),
                                               optarg, true);
                if (!opts) {
                    exit(EXIT_FAILURE);
                }
                break;
#ifdef CONFIG_TPM
            case QEMU_OPTION_tpmdev:
                if (tpm_config_parse(qemu_find_opts("tpmdev"), optarg) < 0) {
                    exit(1);
                }
                break;
#endif
            case QEMU_OPTION_mempath:
                mem_path = optarg;
                break;
            case QEMU_OPTION_mem_prealloc:
                mem_prealloc = 1;
                break;
            case QEMU_OPTION_d:
                log_mask = optarg;
                break;
            case QEMU_OPTION_D:
                log_file = optarg;
                break;
            case QEMU_OPTION_DFILTER:
                qemu_set_dfilter_ranges(optarg, &error_fatal);
                break;
            case QEMU_OPTION_seed:
                qemu_guest_random_seed_main(optarg, &error_fatal);
                break;
            case QEMU_OPTION_s:
                add_device_config(DEV_GDB, "tcp::" DEFAULT_GDBSTUB_PORT);
                break;
            case QEMU_OPTION_gdb:
                add_device_config(DEV_GDB, optarg);
                break;
            case QEMU_OPTION_L:
                if (is_help_option(optarg)) {
                    list_data_dirs = true;
                } else {
                    qemu_add_data_dir(g_strdup(optarg));
                }
                break;
            case QEMU_OPTION_bios:
                qemu_opts_set(qemu_find_opts("machine"), "firmware", optarg, &error_abort);
                break;
            case QEMU_OPTION_singlestep:
                singlestep = 1;
                break;
            case QEMU_OPTION_S:
                autostart = 0;
                break;
            case QEMU_OPTION_k:
                keyboard_layout = optarg;
                break;
            case QEMU_OPTION_vga:
                vga_model = optarg;
                default_vga = 0;
                break;
            case QEMU_OPTION_g:
                {
                    const char *p;
                    int w, h, depth;
                    p = optarg;
                    w = strtol(p, (char **)&p, 10);
                    if (w <= 0) {
                    graphic_error:
                        error_report("invalid resolution or depth");
                        exit(1);
                    }
                    if (*p != 'x')
                        goto graphic_error;
                    p++;
                    h = strtol(p, (char **)&p, 10);
                    if (h <= 0)
                        goto graphic_error;
                    if (*p == 'x') {
                        p++;
                        depth = strtol(p, (char **)&p, 10);
                        if (depth != 1 && depth != 2 && depth != 4 &&
                            depth != 8 && depth != 15 && depth != 16 &&
                            depth != 24 && depth != 32)
                            goto graphic_error;
                    } else if (*p == '\0') {
                        depth = graphic_depth;
                    } else {
                        goto graphic_error;
                    }

                    graphic_width = w;
                    graphic_height = h;
                    graphic_depth = depth;
                }
                break;
            case QEMU_OPTION_echr:
                {
                    char *r;
                    term_escape_char = strtol(optarg, &r, 0);
                    if (r == optarg)
                        printf("Bad argument to echr\n");
                    break;
                }
            case QEMU_OPTION_monitor:
                default_monitor = 0;
                if (strncmp(optarg, "none", 4)) {
                    monitor_parse(optarg, "readline", false);
                }
                break;
            case QEMU_OPTION_qmp:
                monitor_parse(optarg, "control", false);
                default_monitor = 0;
                break;
            case QEMU_OPTION_qmp_pretty:
                monitor_parse(optarg, "control", true);
                default_monitor = 0;
                break;
            case QEMU_OPTION_mon:
                opts = qemu_opts_parse_noisily(qemu_find_opts("mon"), optarg,
                                               true);
                if (!opts) {
                    exit(1);
                }
                default_monitor = 0;
                break;
            case QEMU_OPTION_chardev:
                opts = qemu_opts_parse_noisily(qemu_find_opts("chardev"),
                                               optarg, true);
                if (!opts) {
                    exit(1);
                }
                break;
            case QEMU_OPTION_fsdev:
                olist = qemu_find_opts("fsdev");
                if (!olist) {
                    error_report("fsdev support is disabled");
                    exit(1);
                }
                opts = qemu_opts_parse_noisily(olist, optarg, true);
                if (!opts) {
                    exit(1);
                }
                break;
            case QEMU_OPTION_virtfs: {
                QemuOpts *fsdev;
                QemuOpts *device;
                const char *writeout, *sock_fd, *socket, *path, *security_model,
                           *multidevs;

                olist = qemu_find_opts("virtfs");
                if (!olist) {
                    error_report("virtfs support is disabled");
                    exit(1);
                }
                opts = qemu_opts_parse_noisily(olist, optarg, true);
                if (!opts) {
                    exit(1);
                }

                if (qemu_opt_get(opts, "fsdriver") == NULL ||
                    qemu_opt_get(opts, "mount_tag") == NULL) {
                    error_report("Usage: -virtfs fsdriver,mount_tag=tag");
                    exit(1);
                }
                fsdev = qemu_opts_create(qemu_find_opts("fsdev"),
                                         qemu_opts_id(opts) ?:
                                         qemu_opt_get(opts, "mount_tag"),
                                         1, NULL);
                if (!fsdev) {
                    error_report("duplicate or invalid fsdev id: %s",
                                 qemu_opt_get(opts, "mount_tag"));
                    exit(1);
                }

                writeout = qemu_opt_get(opts, "writeout");
                if (writeout) {
#ifdef CONFIG_SYNC_FILE_RANGE
                    qemu_opt_set(fsdev, "writeout", writeout, &error_abort);
#else
                    error_report("writeout=immediate not supported "
                                 "on this platform");
                    exit(1);
#endif
                }
                qemu_opt_set(fsdev, "fsdriver",
                             qemu_opt_get(opts, "fsdriver"), &error_abort);
                path = qemu_opt_get(opts, "path");
                if (path) {
                    qemu_opt_set(fsdev, "path", path, &error_abort);
                }
                security_model = qemu_opt_get(opts, "security_model");
                if (security_model) {
                    qemu_opt_set(fsdev, "security_model", security_model,
                                 &error_abort);
                }
                socket = qemu_opt_get(opts, "socket");
                if (socket) {
                    qemu_opt_set(fsdev, "socket", socket, &error_abort);
                }
                sock_fd = qemu_opt_get(opts, "sock_fd");
                if (sock_fd) {
                    qemu_opt_set(fsdev, "sock_fd", sock_fd, &error_abort);
                }

                qemu_opt_set_bool(fsdev, "readonly",
                                  qemu_opt_get_bool(opts, "readonly", 0),
                                  &error_abort);
                multidevs = qemu_opt_get(opts, "multidevs");
                if (multidevs) {
                    qemu_opt_set(fsdev, "multidevs", multidevs, &error_abort);
                }
                device = qemu_opts_create(qemu_find_opts("device"), NULL, 0,
                                          &error_abort);
                qemu_opt_set(device, "driver", "virtio-9p-pci", &error_abort);
                qemu_opt_set(device, "fsdev",
                             qemu_opts_id(fsdev), &error_abort);
                qemu_opt_set(device, "mount_tag",
                             qemu_opt_get(opts, "mount_tag"), &error_abort);
                break;
            }
            case QEMU_OPTION_serial:
                add_device_config(DEV_SERIAL, optarg);
                default_serial = 0;
                if (strncmp(optarg, "mon:", 4) == 0) {
                    default_monitor = 0;
                }
                break;
            case QEMU_OPTION_watchdog:
                if (watchdog) {
                    error_report("only one watchdog option may be given");
                    exit(1);
                }
                watchdog = optarg;
                break;
            case QEMU_OPTION_action:
                olist = qemu_find_opts("action");
                if (!qemu_opts_parse_noisily(olist, optarg, false)) {
                     exit(1);
                }
                break;
            case QEMU_OPTION_watchdog_action:
                if (select_watchdog_action(optarg) == -1) {
                    error_report("unknown -watchdog-action parameter");
                    exit(1);
                }
                break;
            case QEMU_OPTION_parallel:
                add_device_config(DEV_PARALLEL, optarg);
                default_parallel = 0;
                if (strncmp(optarg, "mon:", 4) == 0) {
                    default_monitor = 0;
                }
                break;
            case QEMU_OPTION_debugcon:
                add_device_config(DEV_DEBUGCON, optarg);
                break;
            case QEMU_OPTION_loadvm:
                loadvm = optarg;
                break;
            case QEMU_OPTION_full_screen:
                dpy.has_full_screen = true;
                dpy.full_screen = true;
                break;
            case QEMU_OPTION_alt_grab:
                alt_grab = 1;
                break;
            case QEMU_OPTION_ctrl_grab:
                ctrl_grab = 1;
                break;
            case QEMU_OPTION_no_quit:
                dpy.has_window_close = true;
                dpy.window_close = false;
                break;
            case QEMU_OPTION_sdl:
#ifdef CONFIG_SDL
                dpy.type = DISPLAY_TYPE_SDL;
                break;
#else
                error_report("SDL support is disabled");
                exit(1);
#endif
            case QEMU_OPTION_pidfile:
                pid_file = optarg;
                break;
            case QEMU_OPTION_win2k_hack:
                win2k_install_hack = 1;
                break;
            case QEMU_OPTION_acpitable:
                opts = qemu_opts_parse_noisily(qemu_find_opts("acpi"),
                                               optarg, true);
                if (!opts) {
                    exit(1);
                }
                acpi_table_add(opts, &error_fatal);
                break;
            case QEMU_OPTION_smbios:
                opts = qemu_opts_parse_noisily(qemu_find_opts("smbios"),
                                               optarg, false);
                if (!opts) {
                    exit(1);
                }
                smbios_entry_add(opts, &error_fatal);
                break;
            case QEMU_OPTION_fwcfg:
                opts = qemu_opts_parse_noisily(qemu_find_opts("fw_cfg"),
                                               optarg, true);
                if (opts == NULL) {
                    exit(1);
                }
                break;
            case QEMU_OPTION_preconfig:
                preconfig_requested = true;
                break;
            case QEMU_OPTION_enable_kvm:
                olist = qemu_find_opts("machine");
                qemu_opts_parse_noisily(olist, "accel=kvm", false);
                break;
            case QEMU_OPTION_M:
            case QEMU_OPTION_machine:
                olist = qemu_find_opts("machine");
                opts = qemu_opts_parse_noisily(olist, optarg, true);
                if (!opts) {
                    exit(1);
                }
                break;
            case QEMU_OPTION_accel:
                accel_opts = qemu_opts_parse_noisily(qemu_find_opts("accel"),
                                                     optarg, true);
                optarg = qemu_opt_get(accel_opts, "accel");
                if (!optarg || is_help_option(optarg)) {
                    printf("Accelerators supported in QEMU binary:\n");
                    GSList *el, *accel_list = object_class_get_list(TYPE_ACCEL,
                                                                    false);
                    for (el = accel_list; el; el = el->next) {
                        gchar *typename = g_strdup(object_class_get_name(
                                                   OBJECT_CLASS(el->data)));
                        /* omit qtest which is used for tests only */
                        if (g_strcmp0(typename, ACCEL_CLASS_NAME("qtest")) &&
                            g_str_has_suffix(typename, ACCEL_CLASS_SUFFIX)) {
                            gchar **optname = g_strsplit(typename,
                                                         ACCEL_CLASS_SUFFIX, 0);
                            printf("%s\n", optname[0]);
                            g_strfreev(optname);
                        }
                        g_free(typename);
                    }
                    g_slist_free(accel_list);
                    exit(0);
                }
                break;
            case QEMU_OPTION_usb:
                olist = qemu_find_opts("machine");
                qemu_opts_parse_noisily(olist, "usb=on", false);
                break;
            case QEMU_OPTION_usbdevice:
                olist = qemu_find_opts("machine");
                qemu_opts_parse_noisily(olist, "usb=on", false);
                add_device_config(DEV_USB, optarg);
                break;
            case QEMU_OPTION_device:
                if (!qemu_opts_parse_noisily(qemu_find_opts("device"),
                                             optarg, true)) {
                    exit(1);
                }
                break;
            case QEMU_OPTION_smp:
                if (!qemu_opts_parse_noisily(qemu_find_opts("smp-opts"),
                                             optarg, true)) {
                    exit(1);
                }
                break;
            case QEMU_OPTION_vnc:
                vnc_parse(optarg);
                break;
            case QEMU_OPTION_no_acpi:
                olist = qemu_find_opts("machine");
                qemu_opts_parse_noisily(olist, "acpi=off", false);
                break;
            case QEMU_OPTION_no_hpet:
                olist = qemu_find_opts("machine");
                qemu_opts_parse_noisily(olist, "hpet=off", false);
                break;
            case QEMU_OPTION_no_reboot:
                olist = qemu_find_opts("action");
                qemu_opts_parse_noisily(olist, "reboot=shutdown", false);
                break;
            case QEMU_OPTION_no_shutdown:
                olist = qemu_find_opts("action");
                qemu_opts_parse_noisily(olist, "shutdown=pause", false);
                break;
            case QEMU_OPTION_uuid:
                if (qemu_uuid_parse(optarg, &qemu_uuid) < 0) {
                    error_report("failed to parse UUID string: wrong format");
                    exit(1);
                }
                qemu_uuid_set = true;
                break;
            case QEMU_OPTION_option_rom:
                if (nb_option_roms >= MAX_OPTION_ROMS) {
                    error_report("too many option ROMs");
                    exit(1);
                }
                opts = qemu_opts_parse_noisily(qemu_find_opts("option-rom"),
                                               optarg, true);
                if (!opts) {
                    exit(1);
                }
                option_rom[nb_option_roms].name = qemu_opt_get(opts, "romfile");
                option_rom[nb_option_roms].bootindex =
                    qemu_opt_get_number(opts, "bootindex", -1);
                if (!option_rom[nb_option_roms].name) {
                    error_report("Option ROM file is not specified");
                    exit(1);
                }
                nb_option_roms++;
                break;
            case QEMU_OPTION_semihosting:
                qemu_semihosting_enable();
                break;
            case QEMU_OPTION_semihosting_config:
                if (qemu_semihosting_config_options(optarg) != 0) {
                    exit(1);
                }
                break;
            case QEMU_OPTION_name:
                opts = qemu_opts_parse_noisily(qemu_find_opts("name"),
                                               optarg, true);
                if (!opts) {
                    exit(1);
                }
                /* Capture guest name if -msg guest-name is used later */
                error_guest_name = qemu_opt_get(opts, "guest");
                break;
            case QEMU_OPTION_prom_env:
                if (nb_prom_envs >= MAX_PROM_ENVS) {
                    error_report("too many prom variables");
                    exit(1);
                }
                prom_envs[nb_prom_envs] = optarg;
                nb_prom_envs++;
                break;
            case QEMU_OPTION_old_param:
                old_param = 1;
                break;
            case QEMU_OPTION_rtc:
                opts = qemu_opts_parse_noisily(qemu_find_opts("rtc"), optarg,
                                               false);
                if (!opts) {
                    exit(1);
                }
                break;
            case QEMU_OPTION_icount:
                icount_opts = qemu_opts_parse_noisily(qemu_find_opts("icount"),
                                                      optarg, true);
                if (!icount_opts) {
                    exit(1);
                }
                break;
            case QEMU_OPTION_incoming:
                if (!incoming) {
                    runstate_set(RUN_STATE_INMIGRATE);
                }
                incoming = optarg;
                break;
            case QEMU_OPTION_only_migratable:
                only_migratable = 1;
                break;
            case QEMU_OPTION_nodefaults:
                has_defaults = 0;
                break;
            case QEMU_OPTION_xen_domid:
                if (!(xen_available())) {
                    error_report("Option not supported for this target");
                    exit(1);
                }
                xen_domid = atoi(optarg);
                break;
            case QEMU_OPTION_xen_attach:
                if (!(xen_available())) {
                    error_report("Option not supported for this target");
                    exit(1);
                }
                xen_mode = XEN_ATTACH;
                break;
            case QEMU_OPTION_xen_domid_restrict:
                if (!(xen_available())) {
                    error_report("Option not supported for this target");
                    exit(1);
                }
                xen_domid_restrict = true;
                break;
            case QEMU_OPTION_trace:
                trace_opt_parse(optarg);
                break;
            case QEMU_OPTION_plugin:
                qemu_plugin_opt_parse(optarg, &plugin_list);
                break;
            case QEMU_OPTION_readconfig:
                qemu_read_config_file(optarg, &error_fatal);
                break;
            case QEMU_OPTION_spice:
                olist = qemu_find_opts_err("spice", NULL);
                if (!olist) {
                    ui_module_load_one("spice-core");
                    olist = qemu_find_opts("spice");
                }
                if (!olist) {
                    error_report("spice support is disabled");
                    exit(1);
                }
                opts = qemu_opts_parse_noisily(olist, optarg, false);
                if (!opts) {
                    exit(1);
                }
                display_remote++;
                break;
            case QEMU_OPTION_writeconfig:
                {
                    FILE *fp;
                    warn_report("-writeconfig is deprecated and will go away without a replacement");
                    if (strcmp(optarg, "-") == 0) {
                        fp = stdout;
                    } else {
                        fp = fopen(optarg, "w");
                        if (fp == NULL) {
                            error_report("open %s: %s", optarg,
                                         strerror(errno));
                            exit(1);
                        }
                    }
                    qemu_config_write(fp);
                    if (fp != stdout) {
                        fclose(fp);
                    }
                    break;
                }
            case QEMU_OPTION_qtest:
                qtest_chrdev = optarg;
                break;
            case QEMU_OPTION_qtest_log:
                qtest_log = optarg;
                break;
            case QEMU_OPTION_sandbox:
                olist = qemu_find_opts("sandbox");
                if (!olist) {
#ifndef CONFIG_SECCOMP
                    error_report("-sandbox support is not enabled "
                                 "in this QEMU binary");
#endif
                    exit(1);
                }

                opts = qemu_opts_parse_noisily(olist, optarg, true);
                if (!opts) {
                    exit(1);
                }
                break;
            case QEMU_OPTION_add_fd:
#ifndef _WIN32
                opts = qemu_opts_parse_noisily(qemu_find_opts("add-fd"),
                                               optarg, false);
                if (!opts) {
                    exit(1);
                }
#else
                error_report("File descriptor passing is disabled on this "
                             "platform");
                exit(1);
#endif
                break;
            case QEMU_OPTION_object:
                object_option_parse(optarg);
                break;
            case QEMU_OPTION_overcommit:
                opts = qemu_opts_parse_noisily(qemu_find_opts("overcommit"),
                                               optarg, false);
                if (!opts) {
                    exit(1);
                }
                enable_mlock = qemu_opt_get_bool(opts, "mem-lock", false);
                enable_cpu_pm = qemu_opt_get_bool(opts, "cpu-pm", false);
                break;
            case QEMU_OPTION_compat:
                {
                    CompatPolicy *opts;
                    Visitor *v;

                    v = qobject_input_visitor_new_str(optarg, NULL,
                                                      &error_fatal);

                    visit_type_CompatPolicy(v, NULL, &opts, &error_fatal);
                    QAPI_CLONE_MEMBERS(CompatPolicy, &compat_policy, opts);

                    qapi_free_CompatPolicy(opts);
                    visit_free(v);
                    break;
                }
            case QEMU_OPTION_msg:
                opts = qemu_opts_parse_noisily(qemu_find_opts("msg"), optarg,
                                               false);
                if (!opts) {
                    exit(1);
                }
                configure_msg(opts);
                break;
            case QEMU_OPTION_dump_vmstate:
                if (vmstate_dump_file) {
                    error_report("only one '-dump-vmstate' "
                                 "option may be given");
                    exit(1);
                }
                vmstate_dump_file = fopen(optarg, "w");
                if (vmstate_dump_file == NULL) {
                    error_report("open %s: %s", optarg, strerror(errno));
                    exit(1);
                }
                break;
            case QEMU_OPTION_enable_sync_profile:
                qsp_enable();
                break;
            case QEMU_OPTION_nouserconfig:
                /* Nothing to be parsed here. Especially, do not error out below. */
                break;
            default:
                if (os_parse_cmd_args(popt->index, optarg)) {
                    error_report("Option not supported in this build");
                    exit(1);
                }
            }
        }
    }
    /*
     * Clear error location left behind by the loop.
     * Best done right after the loop.  Do not insert code here!
     */
    loc_set_none();

    qemu_validate_options();
    qemu_process_sugar_options();

    /*
     * These options affect everything else and should be processed
     * before daemonizing.
     */
    qemu_process_early_options();

    qemu_process_help_options();
    qemu_maybe_daemonize(pid_file);

    /*
     * The trace backend must be initialized after daemonizing.
     * trace_init_backends() will call st_init(), which will create the
     * trace thread in the parent, and also register st_flush_trace_buffer()
     * in atexit(). This function will force the parent to wait for the
     * writeout thread to finish, which will not occur, and the parent
     * process will be left in the host.
     */
    if (!trace_init_backends()) {
        exit(1);
    }
    trace_init_file();

    qemu_init_main_loop(&error_fatal);
    cpu_timers_init();

    user_register_global_props();
    replay_configure(icount_opts);

    configure_rtc(qemu_find_opts_singleton("rtc"));

    qemu_create_machine(select_machine());

    suspend_mux_open();

    qemu_disable_default_devices();
    qemu_create_default_devices();
    qemu_create_early_backends();

    qemu_apply_machine_options();
    phase_advance(PHASE_MACHINE_CREATED);

    /*
     * Note: uses machine properties such as kernel-irqchip, must run
     * after machine_set_property().
     */
    configure_accelerators(argv[0]);
    phase_advance(PHASE_ACCEL_CREATED);

    /*
     * Beware, QOM objects created before this point miss global and
     * compat properties.
     *
     * Global properties get set up by qdev_prop_register_global(),
     * called from user_register_global_props(), and certain option
     * desugaring.  Also in CPU feature desugaring (buried in
     * parse_cpu_option()), which happens below this point, but may
     * only target the CPU type, which can only be created after
     * parse_cpu_option() returned the type.
     *
     * Machine compat properties: object_set_machine_compat_props().
     * Accelerator compat props: object_set_accelerator_compat_props(),
     * called from do_configure_accelerator().
     */

    machine_class = MACHINE_GET_CLASS(current_machine);
    if (!qtest_enabled() && machine_class->deprecation_reason) {
        error_report("Machine type '%s' is deprecated: %s",
                     machine_class->name, machine_class->deprecation_reason);
    }

    /*
     * Note: creates a QOM object, must run only after global and
     * compat properties have been set up.
     */
    migration_object_init();

    qemu_create_late_backends();

    /* parse features once if machine provides default cpu_type */
    current_machine->cpu_type = machine_class->default_cpu_type;
    if (cpu_option) {
        current_machine->cpu_type = parse_cpu_option(cpu_option);
    }
    /* NB: for machine none cpu_type could STILL be NULL here! */
    accel_init_interfaces(ACCEL_GET_CLASS(current_machine->accelerator));

    qemu_resolve_machine_memdev();
    parse_numa_opts(current_machine);

    if (vmstate_dump_file) {
        /* dump and exit */
        dump_vmstate_json_to_file(vmstate_dump_file);
        exit(0);
    }

    if (!preconfig_requested) {
        qmp_x_exit_preconfig(&error_fatal);
    }
<<<<<<< HEAD
    if (dpy.type == DISPLAY_TYPE_DEFAULT) {
        dpy.type = DISPLAY_TYPE_NONE;
    }

    if ((alt_grab || ctrl_grab) && dpy.type != DISPLAY_TYPE_SDL) {
        error_report("-alt-grab and -ctrl-grab are only valid "
                     "for SDL, ignoring option");
    }
    if (dpy.has_window_close &&
        (dpy.type != DISPLAY_TYPE_GTK && dpy.type != DISPLAY_TYPE_SDL)) {
        error_report("-no-quit is only valid for GTK and SDL, "
                     "ignoring option");
    }

    qemu_display_early_init(&dpy);
    qemu_console_early_init();

    if (dpy.has_gl && dpy.gl != DISPLAYGL_MODE_OFF && display_opengl == 0) {
#if defined(CONFIG_OPENGL)
        error_report("OpenGL is not supported by the display");
#else
        error_report("OpenGL support is disabled");
#endif
        exit(1);
    }

    page_size_init();
    socket_init();

    qemu_opts_foreach(qemu_find_opts("object"),
                      user_creatable_add_opts_foreach,
                      object_create_initial, &error_fatal);

    qemu_opts_foreach(qemu_find_opts("chardev"),
                      chardev_init_func, NULL, &error_fatal);

#ifdef CONFIG_VIRTFS
    qemu_opts_foreach(qemu_find_opts("fsdev"),
                      fsdev_init_func, NULL, &error_fatal);
#endif

    /* spice needs the timers to be initialized by this point */
    /* spice must initialize before audio as it changes the default auiodev */
    qemu_spice_init();

    /*
     * Note: we need to create audio and block backends before
     * machine_set_property(), so machine properties can refer to
     * them.
     */
    configure_blockdev(&bdo_queue, machine_class, snapshot);
    audio_init_audiodevs();

    machine_opts = qemu_get_machine_opts();
    qemu_opt_foreach(machine_opts, machine_set_property, current_machine,
                     &error_fatal);
    current_machine->ram_size = ram_size;
    current_machine->maxram_size = maxram_size;
    current_machine->ram_slots = ram_slots;

    /*
     * Note: uses machine properties such as kernel-irqchip, must run
     * after machine_set_property().
     */
    configure_accelerators(argv[0]);

    /*
     * Beware, QOM objects created before this point miss global and
     * compat properties.
     *
     * Global properties get set up by qdev_prop_register_global(),
     * called from user_register_global_props(), and certain option
     * desugaring.  Also in CPU feature desugaring (buried in
     * parse_cpu_option()), which happens below this point, but may
     * only target the CPU type, which can only be created after
     * parse_cpu_option() returned the type.
     *
     * Machine compat properties: object_set_machine_compat_props().
     * Accelerator compat props: object_set_accelerator_compat_props(),
     * called from configure_accelerator().
     */

    if (!qtest_enabled() && machine_class->deprecation_reason) {
        error_report("Machine type '%s' is deprecated: %s",
                     machine_class->name, machine_class->deprecation_reason);
    }

    /*
     * Note: creates a QOM object, must run only after global and
     * compat properties have been set up.
     */
    migration_object_init();

    if (qtest_chrdev) {
        qtest_server_init(qtest_chrdev, qtest_log, &error_fatal);
    }

    machine_opts = qemu_get_machine_opts();
    kernel_filename = qemu_opt_get(machine_opts, "kernel");
    initrd_filename = qemu_opt_get(machine_opts, "initrd");
    kernel_cmdline = qemu_opt_get(machine_opts, "append");
    bios_name = qemu_opt_get(machine_opts, "firmware");

    opts = qemu_opts_find(qemu_find_opts("boot-opts"), NULL);
    if (opts) {
        boot_order = qemu_opt_get(opts, "order");
        if (boot_order) {
            validate_bootdevices(boot_order, &error_fatal);
        }

        boot_once = qemu_opt_get(opts, "once");
        if (boot_once) {
            validate_bootdevices(boot_once, &error_fatal);
        }

        boot_menu = qemu_opt_get_bool(opts, "menu", boot_menu);
        boot_strict = qemu_opt_get_bool(opts, "strict", false);
    }

    if (!boot_order) {
        boot_order = machine_class->default_boot_order;
    }

    if (!kernel_cmdline) {
        kernel_cmdline = "";
        current_machine->kernel_cmdline = (char *)kernel_cmdline;
    }

    linux_boot = (kernel_filename != NULL);

    if (!linux_boot && *kernel_cmdline != '\0') {
        error_report("-append only allowed with -kernel option");
        exit(1);
    }

    if (!linux_boot && initrd_filename != NULL) {
        error_report("-initrd only allowed with -kernel option");
        exit(1);
    }

    if (semihosting_enabled() && !semihosting_get_argc() && kernel_filename) {
        /* fall back to the -kernel/-append */
        semihosting_arg_fallback(kernel_filename, kernel_cmdline);
    }

    cpu_ticks_init();

    if (default_net) {
        QemuOptsList *net = qemu_find_opts("net");
        qemu_opts_set(net, NULL, "type", "nic", &error_abort);
#ifndef XBOX
#ifdef CONFIG_SLIRP
        qemu_opts_set(net, NULL, "type", "user", &error_abort);
#endif
#endif
    }

    if (net_init_clients(&err) < 0) {
        error_report_err(err);
        exit(1);
    }

#ifdef XBOX
    int xemu_net_enabled;
    xemu_settings_get_bool(XEMU_SETTINGS_NETWORK_ENABLED, &xemu_net_enabled);
    if (xemu_net_enabled) {
        xemu_net_enable();
    }
#endif

    qemu_opts_foreach(qemu_find_opts("object"),
                      user_creatable_add_opts_foreach,
                      object_create_delayed, &error_fatal);

    if (tpm_init() < 0) {
        exit(1);
    }

    blk_mig_init();
    ram_mig_init();
    dirty_bitmap_mig_init();

    qemu_opts_foreach(qemu_find_opts("mon"),
                      mon_init_func, NULL, &error_fatal);

    /* connect semihosting console input if requested */
    qemu_semihosting_console_init();

    if (foreach_device_config(DEV_SERIAL, serial_parse) < 0)
        exit(1);
    if (foreach_device_config(DEV_PARALLEL, parallel_parse) < 0)
        exit(1);
    if (foreach_device_config(DEV_DEBUGCON, debugcon_parse) < 0)
        exit(1);

    /* now chardevs have been created we may have semihosting to connect */
    qemu_semihosting_connect_chardevs();

    /* If no default VGA is requested, the default is "none".  */
    if (default_vga) {
        vga_model = get_default_vga_model(machine_class);
    }
    if (vga_model) {
        select_vgahw(machine_class, vga_model);
    }

    if (watchdog) {
        i = select_watchdog(watchdog);
        if (i > 0)
            exit (i == 1 ? 1 : 0);
    }

    /* This checkpoint is required by replay to separate prior clock
       reading from the other reads, because timer polling functions query
       clock values from the log. */
    replay_checkpoint(CHECKPOINT_INIT);
    qdev_machine_init();

    current_machine->boot_order = boot_order;

    /* parse features once if machine provides default cpu_type */
    current_machine->cpu_type = machine_class->default_cpu_type;
    if (cpu_option) {
        current_machine->cpu_type = parse_cpu_option(cpu_option);
    }

    if (current_machine->ram_memdev_id) {
        Object *backend;
        ram_addr_t backend_size;

        backend = object_resolve_path_type(current_machine->ram_memdev_id,
                                           TYPE_MEMORY_BACKEND, NULL);
        if (!backend) {
            error_report("Memory backend '%s' not found",
                         current_machine->ram_memdev_id);
            exit(EXIT_FAILURE);
        }
        backend_size = object_property_get_uint(backend, "size",  &error_abort);
        if (have_custom_ram_size && backend_size != ram_size) {
                error_report("Size specified by -m option must match size of "
                             "explicitly specified 'memory-backend' property");
                exit(EXIT_FAILURE);
        }
        if (mem_path) {
            error_report("'-mem-path' can't be used together with"
                         "'-machine memory-backend'");
            exit(EXIT_FAILURE);
        }
        ram_size = backend_size;
    }

    if (!xen_enabled()) {
        /* On 32-bit hosts, QEMU is limited by virtual address space */
        if (ram_size > (2047 << 20) && HOST_LONG_BITS == 32) {
            error_report("at most 2047 MB RAM can be simulated");
            exit(1);
        }
    }

    parse_numa_opts(current_machine);

    /* do monitor/qmp handling at preconfig state if requested */
    qemu_main_loop();

    if (machine_class->default_ram_id && current_machine->ram_size &&
        numa_uses_legacy_mem() && !current_machine->ram_memdev_id) {
        create_default_memdev(current_machine, mem_path);
    }

    /* from here on runstate is RUN_STATE_PRELAUNCH */
    machine_run_board_init(current_machine);

    /*
     * TODO To drop support for deprecated bogus if=..., move
     * drive_check_orphaned() here, replacing this call.  Also drop
     * its deprecation warning, along with DriveInfo member
     * @claimed_by_board.
     */
    drive_mark_claimed_by_board();

    realtime_init();

    soundhw_init();

    if (hax_enabled()) {
        hax_sync_vcpus();
    }

    qemu_opts_foreach(qemu_find_opts("fw_cfg"),
                      parse_fw_cfg, fw_cfg_find(), &error_fatal);

    /* init USB devices */
    if (machine_usb(current_machine)) {
        if (foreach_device_config(DEV_USB, usb_parse) < 0)
            exit(1);
    }

    /* init generic devices */
    rom_set_order_override(FW_CFG_ORDER_OVERRIDE_DEVICE);
    qemu_opts_foreach(qemu_find_opts("device"),
                      device_init_func, NULL, &error_fatal);

    cpu_synchronize_all_post_init();

    rom_reset_order_override();

    /* Did we create any drives that we failed to create a device for? */
    drive_check_orphaned();

    /* Don't warn about the default network setup that you get if
     * no command line -net or -netdev options are specified. There
     * are two cases that we would otherwise complain about:
     * (1) board doesn't support a NIC but the implicit "-net nic"
     * requested one
     * (2) CONFIG_SLIRP not set, in which case the implicit "-net nic"
     * sets up a nic that isn't connected to anything.
     */
    if (!default_net && (!qtest_enabled() || has_defaults)) {
        net_check_clients();
    }

    if (boot_once) {
        qemu_boot_set(boot_once, &error_fatal);
        qemu_register_reset(restore_boot_order, g_strdup(boot_order));
    }

    /* init local displays */
    ds = init_displaystate();
    qemu_display_init(ds, &dpy);

    /* must be after terminal init, SDL library changes signal handlers */
    os_setup_signal_handling();

    /* init remote displays */
#ifdef CONFIG_VNC
    qemu_opts_foreach(qemu_find_opts("vnc"),
                      vnc_init_func, NULL, &error_fatal);
#endif

    if (using_spice) {
        qemu_spice_display_init();
    }

    if (foreach_device_config(DEV_GDB, gdbserver_start) < 0) {
        exit(1);
    }

    qdev_machine_creation_done();

    /* TODO: once all bus devices are qdevified, this should be done
     * when bus is created by qdev.c */
    /*
     * TODO: If we had a main 'reset container' that the whole system
     * lived in, we could reset that using the multi-phase reset
     * APIs. For the moment, we just reset the sysbus, which will cause
     * all devices hanging off it (and all their child buses, recursively)
     * to be reset. Note that this will *not* reset any Device objects
     * which are not attached to some part of the qbus tree!
     */
    qemu_register_reset(resettable_cold_reset_fn, sysbus_get_default());
    qemu_run_machine_init_done_notifiers();

#ifdef XBOX
    xemu_input_init();
#endif

    if (rom_check_and_register_reset() != 0) {
        error_report("rom check and register reset failed");
        exit(1);
    }

    replay_start();

    /* This checkpoint is required by replay to separate prior clock
       reading from the other reads, because timer polling functions query
       clock values from the log. */
    replay_checkpoint(CHECKPOINT_RESET);
    qemu_system_reset(SHUTDOWN_CAUSE_NONE);
    register_global_state();
    if (loadvm) {
        Error *local_err = NULL;
        if (load_snapshot(loadvm, &local_err) < 0) {
            error_report_err(local_err);
            autostart = 0;
            exit(1);
        }
    }
    if (replay_mode != REPLAY_MODE_NONE) {
        replay_vmstate_init();
    }

    qdev_prop_check_globals();
    if (vmstate_dump_file) {
        /* dump and exit */
        dump_vmstate_json_to_file(vmstate_dump_file);
        exit(0);
    }

    if (incoming) {
        Error *local_err = NULL;
        qemu_start_incoming_migration(incoming, &local_err);
        if (local_err) {
            error_reportf_err(local_err, "-incoming %s: ", incoming);
            exit(1);
        }
    } else if (autostart) {
        vm_start();
    }

=======
    qemu_init_displays();
>>>>>>> 8fe9f1f8
    accel_setup_post(current_machine);
    os_setup_post();
    resume_mux_open();
}<|MERGE_RESOLUTION|>--- conflicted
+++ resolved
@@ -134,31 +134,6 @@
 
 #define MAX_VIRTIO_CONSOLES 1
 
-<<<<<<< HEAD
-static const char *data_dir[16];
-static int data_dir_idx;
-const char *bios_name = NULL;
-enum vga_retrace_method vga_retrace_method = VGA_RETRACE_DUMB;
-int display_opengl;
-const char* keyboard_layout = NULL;
-ram_addr_t ram_size;
-bool enable_mlock = false;
-bool enable_cpu_pm = false;
-int nb_nics;
-NICInfo nd_table[MAX_NICS];
-int autostart = 1;
-static enum {
-    RTC_BASE_UTC,
-    RTC_BASE_LOCALTIME,
-    RTC_BASE_DATETIME,
-} rtc_base_type = RTC_BASE_UTC;
-static time_t rtc_ref_start_datetime;
-static int rtc_realtime_clock_offset; /* used only with QEMU_CLOCK_REALTIME */
-static int rtc_host_datetime_offset = -1; /* valid & used only with
-                                             RTC_BASE_DATETIME */
-QEMUClockType rtc_clock;
-int vga_interface_type = VGA_NONE;
-=======
 typedef struct BlockdevOptionsQueueEntry {
     BlockdevOptions *bdo;
     Location loc;
@@ -188,7 +163,6 @@
 static int mem_prealloc; /* force preallocation of physical target memory */
 static ram_addr_t ram_size;
 static const char *vga_model = NULL;
->>>>>>> 8fe9f1f8
 static DisplayOptions dpy;
 static int num_serial_hds;
 static Chardev **serial_hds;
@@ -1430,8 +1404,10 @@
     if (default_net) {
         QemuOptsList *net = qemu_find_opts("net");
         qemu_opts_parse(net, "nic", true, &error_abort);
+#ifndef XBOX
 #ifdef CONFIG_SLIRP
         qemu_opts_parse(net, "user", true, &error_abort);
+#endif
 #endif
     }
 
@@ -1945,6 +1921,14 @@
     }
 
     net_init_clients(&error_fatal);
+
+#ifdef XBOX
+    int xemu_net_enabled;
+    xemu_settings_get_bool(XEMU_SETTINGS_NETWORK_ENABLED, &xemu_net_enabled);
+    if (xemu_net_enabled) {
+        xemu_net_enable();
+    }
+#endif
 
     object_option_foreach_add(object_create_late);
 
@@ -2346,7 +2330,6 @@
                             &error_fatal);
 }
 
-<<<<<<< HEAD
 /* Return 1 if file fails to open */
 static int xemu_check_file(const char *path)
 {
@@ -2380,17 +2363,324 @@
     return output;
 }
 
-void qemu_init(int argc, char **argv, char **envp)
-=======
 static void qemu_validate_options(void)
->>>>>>> 8fe9f1f8
 {
     QemuOpts *machine_opts = qemu_get_machine_opts();
     const char *kernel_filename = qemu_opt_get(machine_opts, "kernel");
     const char *initrd_filename = qemu_opt_get(machine_opts, "initrd");
     const char *kernel_cmdline = qemu_opt_get(machine_opts, "append");
 
-<<<<<<< HEAD
+    if (kernel_filename == NULL) {
+         if (kernel_cmdline != NULL) {
+              error_report("-append only allowed with -kernel option");
+              exit(1);
+          }
+
+          if (initrd_filename != NULL) {
+              error_report("-initrd only allowed with -kernel option");
+              exit(1);
+          }
+    }
+
+    if (loadvm && preconfig_requested) {
+        error_report("'preconfig' and 'loadvm' options are "
+                     "mutually exclusive");
+        exit(EXIT_FAILURE);
+    }
+    if (incoming && preconfig_requested && strcmp(incoming, "defer") != 0) {
+        error_report("'preconfig' supports '-incoming defer' only");
+        exit(EXIT_FAILURE);
+    }
+
+#ifdef CONFIG_CURSES
+    if (is_daemonized() && dpy.type == DISPLAY_TYPE_CURSES) {
+        error_report("curses display cannot be used with -daemonize");
+        exit(1);
+    }
+#endif
+}
+
+static void qemu_process_sugar_options(void)
+{
+    if (mem_prealloc) {
+        char *val;
+
+        val = g_strdup_printf("%d",
+                 (uint32_t) qemu_opt_get_number(qemu_find_opts_singleton("smp-opts"), "cpus", 1));
+        object_register_sugar_prop("memory-backend", "prealloc-threads", val,
+                                   false);
+        g_free(val);
+        object_register_sugar_prop("memory-backend", "prealloc", "on", false);
+    }
+
+    if (watchdog) {
+        int i = select_watchdog(watchdog);
+        if (i > 0)
+            exit (i == 1 ? 1 : 0);
+    }
+}
+
+/* -action processing */
+
+/*
+ * Process all the -action parameters parsed from cmdline.
+ */
+static int process_runstate_actions(void *opaque, QemuOpts *opts, Error **errp)
+{
+    Error *local_err = NULL;
+    QDict *qdict = qemu_opts_to_qdict(opts, NULL);
+    QObject *ret = NULL;
+    qmp_marshal_set_action(qdict, &ret, &local_err);
+    qobject_unref(ret);
+    qobject_unref(qdict);
+    if (local_err) {
+        error_propagate(errp, local_err);
+        return 1;
+    }
+    return 0;
+}
+
+static void qemu_process_early_options(void)
+{
+#ifdef CONFIG_SECCOMP
+    QemuOptsList *olist = qemu_find_opts_err("sandbox", NULL);
+    if (olist) {
+        qemu_opts_foreach(olist, parse_sandbox, NULL, &error_fatal);
+    }
+#endif
+
+    qemu_opts_foreach(qemu_find_opts("name"),
+                      parse_name, NULL, &error_fatal);
+
+    if (qemu_opts_foreach(qemu_find_opts("action"),
+                          process_runstate_actions, NULL, &error_fatal)) {
+        exit(1);
+    }
+
+#ifndef _WIN32
+    qemu_opts_foreach(qemu_find_opts("add-fd"),
+                      parse_add_fd, NULL, &error_fatal);
+
+    qemu_opts_foreach(qemu_find_opts("add-fd"),
+                      cleanup_add_fd, NULL, &error_fatal);
+#endif
+
+    /* Open the logfile at this point and set the log mask if necessary.  */
+    if (log_file) {
+        qemu_set_log_filename(log_file, &error_fatal);
+    }
+    if (log_mask) {
+        int mask;
+        mask = qemu_str_to_log_mask(log_mask);
+        if (!mask) {
+            qemu_print_log_usage(stdout);
+            exit(1);
+        }
+        qemu_set_log(mask);
+    } else {
+        qemu_set_log(0);
+    }
+
+    qemu_add_default_firmwarepath();
+}
+
+static void qemu_process_help_options(void)
+{
+    /*
+     * Check for -cpu help and -device help before we call select_machine(),
+     * which will return an error if the architecture has no default machine
+     * type and the user did not specify one, so that the user doesn't need
+     * to say '-cpu help -machine something'.
+     */
+    if (cpu_option && is_help_option(cpu_option)) {
+        list_cpus(cpu_option);
+        exit(0);
+    }
+
+    if (qemu_opts_foreach(qemu_find_opts("device"),
+                          device_help_func, NULL, NULL)) {
+        exit(0);
+    }
+
+    /* -L help lists the data directories and exits. */
+    if (list_data_dirs) {
+        qemu_list_data_dirs();
+        exit(0);
+    }
+}
+
+static void qemu_maybe_daemonize(const char *pid_file)
+{
+    Error *err;
+
+    os_daemonize();
+    rcu_disable_atfork();
+
+    if (pid_file && !qemu_write_pidfile(pid_file, &err)) {
+        error_reportf_err(err, "cannot create PID file: ");
+        exit(1);
+    }
+
+    qemu_unlink_pidfile_notifier.notify = qemu_unlink_pidfile;
+    qemu_add_exit_notifier(&qemu_unlink_pidfile_notifier);
+}
+
+static void qemu_init_displays(void)
+{
+    DisplayState *ds;
+
+    /* init local displays */
+    ds = init_displaystate();
+    qemu_display_init(ds, &dpy);
+
+    /* must be after terminal init, SDL library changes signal handlers */
+    os_setup_signal_handling();
+
+    /* init remote displays */
+#ifdef CONFIG_VNC
+    qemu_opts_foreach(qemu_find_opts("vnc"),
+                      vnc_init_func, NULL, &error_fatal);
+#endif
+
+    if (using_spice) {
+        qemu_spice.display_init();
+    }
+}
+
+static void qemu_init_board(void)
+{
+    MachineClass *machine_class = MACHINE_GET_CLASS(current_machine);
+
+    if (machine_class->default_ram_id && current_machine->ram_size &&
+        numa_uses_legacy_mem() && !current_machine->ram_memdev_id) {
+        create_default_memdev(current_machine, mem_path);
+    }
+
+    /* process plugin before CPUs are created, but once -smp has been parsed */
+    qemu_plugin_load_list(&plugin_list, &error_fatal);
+
+    /* From here on we enter MACHINE_PHASE_INITIALIZED.  */
+    machine_run_board_init(current_machine);
+
+    drive_check_orphaned();
+
+    realtime_init();
+
+    if (hax_enabled()) {
+        /* FIXME: why isn't cpu_synchronize_all_post_init enough? */
+        hax_sync_vcpus();
+    }
+}
+
+static void qemu_create_cli_devices(void)
+{
+    soundhw_init();
+
+    qemu_opts_foreach(qemu_find_opts("fw_cfg"),
+                      parse_fw_cfg, fw_cfg_find(), &error_fatal);
+
+    /* init USB devices */
+    if (machine_usb(current_machine)) {
+        if (foreach_device_config(DEV_USB, usb_parse) < 0)
+            exit(1);
+    }
+
+    /* init generic devices */
+    rom_set_order_override(FW_CFG_ORDER_OVERRIDE_DEVICE);
+    qemu_opts_foreach(qemu_find_opts("device"),
+                      device_init_func, NULL, &error_fatal);
+    rom_reset_order_override();
+}
+
+static void qemu_machine_creation_done(void)
+{
+    MachineState *machine = MACHINE(qdev_get_machine());
+
+    /* Did we create any drives that we failed to create a device for? */
+    drive_check_orphaned();
+
+    /* Don't warn about the default network setup that you get if
+     * no command line -net or -netdev options are specified. There
+     * are two cases that we would otherwise complain about:
+     * (1) board doesn't support a NIC but the implicit "-net nic"
+     * requested one
+     * (2) CONFIG_SLIRP not set, in which case the implicit "-net nic"
+     * sets up a nic that isn't connected to anything.
+     */
+    if (!default_net && (!qtest_enabled() || has_defaults)) {
+        net_check_clients();
+    }
+
+    qdev_prop_check_globals();
+
+    qdev_machine_creation_done();
+
+#ifdef XBOX
+    xemu_input_init();
+#endif
+
+    if (machine->cgs) {
+        /*
+         * Verify that Confidential Guest Support has actually been initialized
+         */
+        assert(machine->cgs->ready);
+    }
+
+    if (foreach_device_config(DEV_GDB, gdbserver_start) < 0) {
+        exit(1);
+    }
+}
+
+void qmp_x_exit_preconfig(Error **errp)
+{
+    if (phase_check(PHASE_MACHINE_INITIALIZED)) {
+        error_setg(errp, "The command is permitted only before machine initialization");
+        return;
+    }
+
+    qemu_init_board();
+    qemu_create_cli_devices();
+    qemu_machine_creation_done();
+
+    if (loadvm) {
+        Error *local_err = NULL;
+        if (!load_snapshot(loadvm, NULL, false, NULL, &local_err)) {
+            error_report_err(local_err);
+            autostart = 0;
+            exit(1);
+        }
+    }
+    if (replay_mode != REPLAY_MODE_NONE) {
+        replay_vmstate_init();
+    }
+
+    if (incoming) {
+        Error *local_err = NULL;
+        if (strcmp(incoming, "defer") != 0) {
+            qmp_migrate_incoming(incoming, &local_err);
+            if (local_err) {
+                error_reportf_err(local_err, "-incoming %s: ", incoming);
+                exit(1);
+            }
+        }
+    } else if (autostart) {
+        qmp_cont(NULL);
+    }
+}
+
+void qemu_init(int argc, char **argv, char **envp)
+{
+    QemuOpts *opts;
+    QemuOpts *icount_opts = NULL, *accel_opts = NULL;
+    QemuOptsList *olist;
+    int optind;
+    const char *optarg;
+    MachineClass *machine_class;
+    bool userconfig = true;
+    FILE *vmstate_dump_file = NULL;
+
+/*****************************************************************************/
+
     // init earlier because it's needed for eeprom generation
     if (qcrypto_init(&err) < 0) {
         error_reportf_err(err, "cannot initialize crypto: ");
@@ -2608,322 +2898,8 @@
     argc = fake_argc;
     argv = fake_argv;
 
-    /**************************************************************************/
-
-    qemu_init_cpu_list();
-    qemu_init_cpu_loop();
-
-#ifdef XBOX
-    qemu_init_main_loop_lock();
-    qemu_mutex_lock_main_loop();
-#endif
-    qemu_mutex_lock_iothread();
-=======
-    if (kernel_filename == NULL) {
-         if (kernel_cmdline != NULL) {
-              error_report("-append only allowed with -kernel option");
-              exit(1);
-          }
-
-          if (initrd_filename != NULL) {
-              error_report("-initrd only allowed with -kernel option");
-              exit(1);
-          }
-    }
->>>>>>> 8fe9f1f8
-
-    if (loadvm && preconfig_requested) {
-        error_report("'preconfig' and 'loadvm' options are "
-                     "mutually exclusive");
-        exit(EXIT_FAILURE);
-    }
-    if (incoming && preconfig_requested && strcmp(incoming, "defer") != 0) {
-        error_report("'preconfig' supports '-incoming defer' only");
-        exit(EXIT_FAILURE);
-    }
-
-#ifdef CONFIG_CURSES
-    if (is_daemonized() && dpy.type == DISPLAY_TYPE_CURSES) {
-        error_report("curses display cannot be used with -daemonize");
-        exit(1);
-    }
-#endif
-}
-
-static void qemu_process_sugar_options(void)
-{
-    if (mem_prealloc) {
-        char *val;
-
-        val = g_strdup_printf("%d",
-                 (uint32_t) qemu_opt_get_number(qemu_find_opts_singleton("smp-opts"), "cpus", 1));
-        object_register_sugar_prop("memory-backend", "prealloc-threads", val,
-                                   false);
-        g_free(val);
-        object_register_sugar_prop("memory-backend", "prealloc", "on", false);
-    }
-
-    if (watchdog) {
-        int i = select_watchdog(watchdog);
-        if (i > 0)
-            exit (i == 1 ? 1 : 0);
-    }
-}
-
-/* -action processing */
-
-/*
- * Process all the -action parameters parsed from cmdline.
- */
-static int process_runstate_actions(void *opaque, QemuOpts *opts, Error **errp)
-{
-    Error *local_err = NULL;
-    QDict *qdict = qemu_opts_to_qdict(opts, NULL);
-    QObject *ret = NULL;
-    qmp_marshal_set_action(qdict, &ret, &local_err);
-    qobject_unref(ret);
-    qobject_unref(qdict);
-    if (local_err) {
-        error_propagate(errp, local_err);
-        return 1;
-    }
-    return 0;
-}
-
-static void qemu_process_early_options(void)
-{
-#ifdef CONFIG_SECCOMP
-    QemuOptsList *olist = qemu_find_opts_err("sandbox", NULL);
-    if (olist) {
-        qemu_opts_foreach(olist, parse_sandbox, NULL, &error_fatal);
-    }
-#endif
-
-    qemu_opts_foreach(qemu_find_opts("name"),
-                      parse_name, NULL, &error_fatal);
-
-    if (qemu_opts_foreach(qemu_find_opts("action"),
-                          process_runstate_actions, NULL, &error_fatal)) {
-        exit(1);
-    }
-
-#ifndef _WIN32
-    qemu_opts_foreach(qemu_find_opts("add-fd"),
-                      parse_add_fd, NULL, &error_fatal);
-
-    qemu_opts_foreach(qemu_find_opts("add-fd"),
-                      cleanup_add_fd, NULL, &error_fatal);
-#endif
-
-    /* Open the logfile at this point and set the log mask if necessary.  */
-    if (log_file) {
-        qemu_set_log_filename(log_file, &error_fatal);
-    }
-    if (log_mask) {
-        int mask;
-        mask = qemu_str_to_log_mask(log_mask);
-        if (!mask) {
-            qemu_print_log_usage(stdout);
-            exit(1);
-        }
-        qemu_set_log(mask);
-    } else {
-        qemu_set_log(0);
-    }
-
-    qemu_add_default_firmwarepath();
-}
-
-static void qemu_process_help_options(void)
-{
-    /*
-     * Check for -cpu help and -device help before we call select_machine(),
-     * which will return an error if the architecture has no default machine
-     * type and the user did not specify one, so that the user doesn't need
-     * to say '-cpu help -machine something'.
-     */
-    if (cpu_option && is_help_option(cpu_option)) {
-        list_cpus(cpu_option);
-        exit(0);
-    }
-
-    if (qemu_opts_foreach(qemu_find_opts("device"),
-                          device_help_func, NULL, NULL)) {
-        exit(0);
-    }
-
-    /* -L help lists the data directories and exits. */
-    if (list_data_dirs) {
-        qemu_list_data_dirs();
-        exit(0);
-    }
-}
-
-static void qemu_maybe_daemonize(const char *pid_file)
-{
-    Error *err;
-
-    os_daemonize();
-    rcu_disable_atfork();
-
-    if (pid_file && !qemu_write_pidfile(pid_file, &err)) {
-        error_reportf_err(err, "cannot create PID file: ");
-        exit(1);
-    }
-
-    qemu_unlink_pidfile_notifier.notify = qemu_unlink_pidfile;
-    qemu_add_exit_notifier(&qemu_unlink_pidfile_notifier);
-}
-
-static void qemu_init_displays(void)
-{
-    DisplayState *ds;
-
-    /* init local displays */
-    ds = init_displaystate();
-    qemu_display_init(ds, &dpy);
-
-    /* must be after terminal init, SDL library changes signal handlers */
-    os_setup_signal_handling();
-
-    /* init remote displays */
-#ifdef CONFIG_VNC
-    qemu_opts_foreach(qemu_find_opts("vnc"),
-                      vnc_init_func, NULL, &error_fatal);
-#endif
-
-    if (using_spice) {
-        qemu_spice.display_init();
-    }
-}
-
-static void qemu_init_board(void)
-{
-    MachineClass *machine_class = MACHINE_GET_CLASS(current_machine);
-
-    if (machine_class->default_ram_id && current_machine->ram_size &&
-        numa_uses_legacy_mem() && !current_machine->ram_memdev_id) {
-        create_default_memdev(current_machine, mem_path);
-    }
-
-    /* process plugin before CPUs are created, but once -smp has been parsed */
-    qemu_plugin_load_list(&plugin_list, &error_fatal);
-
-    /* From here on we enter MACHINE_PHASE_INITIALIZED.  */
-    machine_run_board_init(current_machine);
-
-    drive_check_orphaned();
-
-    realtime_init();
-
-    if (hax_enabled()) {
-        /* FIXME: why isn't cpu_synchronize_all_post_init enough? */
-        hax_sync_vcpus();
-    }
-}
-
-static void qemu_create_cli_devices(void)
-{
-    soundhw_init();
-
-    qemu_opts_foreach(qemu_find_opts("fw_cfg"),
-                      parse_fw_cfg, fw_cfg_find(), &error_fatal);
-
-    /* init USB devices */
-    if (machine_usb(current_machine)) {
-        if (foreach_device_config(DEV_USB, usb_parse) < 0)
-            exit(1);
-    }
-
-    /* init generic devices */
-    rom_set_order_override(FW_CFG_ORDER_OVERRIDE_DEVICE);
-    qemu_opts_foreach(qemu_find_opts("device"),
-                      device_init_func, NULL, &error_fatal);
-    rom_reset_order_override();
-}
-
-static void qemu_machine_creation_done(void)
-{
-    MachineState *machine = MACHINE(qdev_get_machine());
-
-    /* Did we create any drives that we failed to create a device for? */
-    drive_check_orphaned();
-
-    /* Don't warn about the default network setup that you get if
-     * no command line -net or -netdev options are specified. There
-     * are two cases that we would otherwise complain about:
-     * (1) board doesn't support a NIC but the implicit "-net nic"
-     * requested one
-     * (2) CONFIG_SLIRP not set, in which case the implicit "-net nic"
-     * sets up a nic that isn't connected to anything.
-     */
-    if (!default_net && (!qtest_enabled() || has_defaults)) {
-        net_check_clients();
-    }
-
-    qdev_prop_check_globals();
-
-    qdev_machine_creation_done();
-
-    if (machine->cgs) {
-        /*
-         * Verify that Confidential Guest Support has actually been initialized
-         */
-        assert(machine->cgs->ready);
-    }
-
-    if (foreach_device_config(DEV_GDB, gdbserver_start) < 0) {
-        exit(1);
-    }
-}
-
-void qmp_x_exit_preconfig(Error **errp)
-{
-    if (phase_check(PHASE_MACHINE_INITIALIZED)) {
-        error_setg(errp, "The command is permitted only before machine initialization");
-        return;
-    }
-
-    qemu_init_board();
-    qemu_create_cli_devices();
-    qemu_machine_creation_done();
-
-    if (loadvm) {
-        Error *local_err = NULL;
-        if (!load_snapshot(loadvm, NULL, false, NULL, &local_err)) {
-            error_report_err(local_err);
-            autostart = 0;
-            exit(1);
-        }
-    }
-    if (replay_mode != REPLAY_MODE_NONE) {
-        replay_vmstate_init();
-    }
-
-    if (incoming) {
-        Error *local_err = NULL;
-        if (strcmp(incoming, "defer") != 0) {
-            qmp_migrate_incoming(incoming, &local_err);
-            if (local_err) {
-                error_reportf_err(local_err, "-incoming %s: ", incoming);
-                exit(1);
-            }
-        }
-    } else if (autostart) {
-        qmp_cont(NULL);
-    }
-}
-
-void qemu_init(int argc, char **argv, char **envp)
-{
-    QemuOpts *opts;
-    QemuOpts *icount_opts = NULL, *accel_opts = NULL;
-    QemuOptsList *olist;
-    int optind;
-    const char *optarg;
-    MachineClass *machine_class;
-    bool userconfig = true;
-    FILE *vmstate_dump_file = NULL;
+/*****************************************************************************/
+
 
     qemu_add_opts(&qemu_drive_opts);
     qemu_add_drive_opts(&qemu_legacy_drive_opts);
@@ -2959,31 +2935,10 @@
     qemu_add_opts(&qemu_action_opts);
     module_call_init(MODULE_INIT_OPTS);
 
-<<<<<<< HEAD
-    runstate_init();
-    precopy_infrastructure_init();
-    postcopy_infrastructure_init();
-    monitor_init_globals();
-
-    QTAILQ_INIT(&vm_change_state_head);
-    os_setup_early_signal_handling();
-
-    cpu_option = NULL;
-    snapshot = 0;
-
-    nb_nics = 0;
-
-    bdrv_init_with_whitelist();
-
-#ifndef XBOX
-    autostart = 1;
-#endif
-=======
     error_init(argv[0]);
     qemu_init_exec_dir(argv[0]);
 
     qemu_init_subsystems();
->>>>>>> 8fe9f1f8
 
     /* first pass of option parsing */
     optind = 1;
@@ -3930,419 +3885,7 @@
     if (!preconfig_requested) {
         qmp_x_exit_preconfig(&error_fatal);
     }
-<<<<<<< HEAD
-    if (dpy.type == DISPLAY_TYPE_DEFAULT) {
-        dpy.type = DISPLAY_TYPE_NONE;
-    }
-
-    if ((alt_grab || ctrl_grab) && dpy.type != DISPLAY_TYPE_SDL) {
-        error_report("-alt-grab and -ctrl-grab are only valid "
-                     "for SDL, ignoring option");
-    }
-    if (dpy.has_window_close &&
-        (dpy.type != DISPLAY_TYPE_GTK && dpy.type != DISPLAY_TYPE_SDL)) {
-        error_report("-no-quit is only valid for GTK and SDL, "
-                     "ignoring option");
-    }
-
-    qemu_display_early_init(&dpy);
-    qemu_console_early_init();
-
-    if (dpy.has_gl && dpy.gl != DISPLAYGL_MODE_OFF && display_opengl == 0) {
-#if defined(CONFIG_OPENGL)
-        error_report("OpenGL is not supported by the display");
-#else
-        error_report("OpenGL support is disabled");
-#endif
-        exit(1);
-    }
-
-    page_size_init();
-    socket_init();
-
-    qemu_opts_foreach(qemu_find_opts("object"),
-                      user_creatable_add_opts_foreach,
-                      object_create_initial, &error_fatal);
-
-    qemu_opts_foreach(qemu_find_opts("chardev"),
-                      chardev_init_func, NULL, &error_fatal);
-
-#ifdef CONFIG_VIRTFS
-    qemu_opts_foreach(qemu_find_opts("fsdev"),
-                      fsdev_init_func, NULL, &error_fatal);
-#endif
-
-    /* spice needs the timers to be initialized by this point */
-    /* spice must initialize before audio as it changes the default auiodev */
-    qemu_spice_init();
-
-    /*
-     * Note: we need to create audio and block backends before
-     * machine_set_property(), so machine properties can refer to
-     * them.
-     */
-    configure_blockdev(&bdo_queue, machine_class, snapshot);
-    audio_init_audiodevs();
-
-    machine_opts = qemu_get_machine_opts();
-    qemu_opt_foreach(machine_opts, machine_set_property, current_machine,
-                     &error_fatal);
-    current_machine->ram_size = ram_size;
-    current_machine->maxram_size = maxram_size;
-    current_machine->ram_slots = ram_slots;
-
-    /*
-     * Note: uses machine properties such as kernel-irqchip, must run
-     * after machine_set_property().
-     */
-    configure_accelerators(argv[0]);
-
-    /*
-     * Beware, QOM objects created before this point miss global and
-     * compat properties.
-     *
-     * Global properties get set up by qdev_prop_register_global(),
-     * called from user_register_global_props(), and certain option
-     * desugaring.  Also in CPU feature desugaring (buried in
-     * parse_cpu_option()), which happens below this point, but may
-     * only target the CPU type, which can only be created after
-     * parse_cpu_option() returned the type.
-     *
-     * Machine compat properties: object_set_machine_compat_props().
-     * Accelerator compat props: object_set_accelerator_compat_props(),
-     * called from configure_accelerator().
-     */
-
-    if (!qtest_enabled() && machine_class->deprecation_reason) {
-        error_report("Machine type '%s' is deprecated: %s",
-                     machine_class->name, machine_class->deprecation_reason);
-    }
-
-    /*
-     * Note: creates a QOM object, must run only after global and
-     * compat properties have been set up.
-     */
-    migration_object_init();
-
-    if (qtest_chrdev) {
-        qtest_server_init(qtest_chrdev, qtest_log, &error_fatal);
-    }
-
-    machine_opts = qemu_get_machine_opts();
-    kernel_filename = qemu_opt_get(machine_opts, "kernel");
-    initrd_filename = qemu_opt_get(machine_opts, "initrd");
-    kernel_cmdline = qemu_opt_get(machine_opts, "append");
-    bios_name = qemu_opt_get(machine_opts, "firmware");
-
-    opts = qemu_opts_find(qemu_find_opts("boot-opts"), NULL);
-    if (opts) {
-        boot_order = qemu_opt_get(opts, "order");
-        if (boot_order) {
-            validate_bootdevices(boot_order, &error_fatal);
-        }
-
-        boot_once = qemu_opt_get(opts, "once");
-        if (boot_once) {
-            validate_bootdevices(boot_once, &error_fatal);
-        }
-
-        boot_menu = qemu_opt_get_bool(opts, "menu", boot_menu);
-        boot_strict = qemu_opt_get_bool(opts, "strict", false);
-    }
-
-    if (!boot_order) {
-        boot_order = machine_class->default_boot_order;
-    }
-
-    if (!kernel_cmdline) {
-        kernel_cmdline = "";
-        current_machine->kernel_cmdline = (char *)kernel_cmdline;
-    }
-
-    linux_boot = (kernel_filename != NULL);
-
-    if (!linux_boot && *kernel_cmdline != '\0') {
-        error_report("-append only allowed with -kernel option");
-        exit(1);
-    }
-
-    if (!linux_boot && initrd_filename != NULL) {
-        error_report("-initrd only allowed with -kernel option");
-        exit(1);
-    }
-
-    if (semihosting_enabled() && !semihosting_get_argc() && kernel_filename) {
-        /* fall back to the -kernel/-append */
-        semihosting_arg_fallback(kernel_filename, kernel_cmdline);
-    }
-
-    cpu_ticks_init();
-
-    if (default_net) {
-        QemuOptsList *net = qemu_find_opts("net");
-        qemu_opts_set(net, NULL, "type", "nic", &error_abort);
-#ifndef XBOX
-#ifdef CONFIG_SLIRP
-        qemu_opts_set(net, NULL, "type", "user", &error_abort);
-#endif
-#endif
-    }
-
-    if (net_init_clients(&err) < 0) {
-        error_report_err(err);
-        exit(1);
-    }
-
-#ifdef XBOX
-    int xemu_net_enabled;
-    xemu_settings_get_bool(XEMU_SETTINGS_NETWORK_ENABLED, &xemu_net_enabled);
-    if (xemu_net_enabled) {
-        xemu_net_enable();
-    }
-#endif
-
-    qemu_opts_foreach(qemu_find_opts("object"),
-                      user_creatable_add_opts_foreach,
-                      object_create_delayed, &error_fatal);
-
-    if (tpm_init() < 0) {
-        exit(1);
-    }
-
-    blk_mig_init();
-    ram_mig_init();
-    dirty_bitmap_mig_init();
-
-    qemu_opts_foreach(qemu_find_opts("mon"),
-                      mon_init_func, NULL, &error_fatal);
-
-    /* connect semihosting console input if requested */
-    qemu_semihosting_console_init();
-
-    if (foreach_device_config(DEV_SERIAL, serial_parse) < 0)
-        exit(1);
-    if (foreach_device_config(DEV_PARALLEL, parallel_parse) < 0)
-        exit(1);
-    if (foreach_device_config(DEV_DEBUGCON, debugcon_parse) < 0)
-        exit(1);
-
-    /* now chardevs have been created we may have semihosting to connect */
-    qemu_semihosting_connect_chardevs();
-
-    /* If no default VGA is requested, the default is "none".  */
-    if (default_vga) {
-        vga_model = get_default_vga_model(machine_class);
-    }
-    if (vga_model) {
-        select_vgahw(machine_class, vga_model);
-    }
-
-    if (watchdog) {
-        i = select_watchdog(watchdog);
-        if (i > 0)
-            exit (i == 1 ? 1 : 0);
-    }
-
-    /* This checkpoint is required by replay to separate prior clock
-       reading from the other reads, because timer polling functions query
-       clock values from the log. */
-    replay_checkpoint(CHECKPOINT_INIT);
-    qdev_machine_init();
-
-    current_machine->boot_order = boot_order;
-
-    /* parse features once if machine provides default cpu_type */
-    current_machine->cpu_type = machine_class->default_cpu_type;
-    if (cpu_option) {
-        current_machine->cpu_type = parse_cpu_option(cpu_option);
-    }
-
-    if (current_machine->ram_memdev_id) {
-        Object *backend;
-        ram_addr_t backend_size;
-
-        backend = object_resolve_path_type(current_machine->ram_memdev_id,
-                                           TYPE_MEMORY_BACKEND, NULL);
-        if (!backend) {
-            error_report("Memory backend '%s' not found",
-                         current_machine->ram_memdev_id);
-            exit(EXIT_FAILURE);
-        }
-        backend_size = object_property_get_uint(backend, "size",  &error_abort);
-        if (have_custom_ram_size && backend_size != ram_size) {
-                error_report("Size specified by -m option must match size of "
-                             "explicitly specified 'memory-backend' property");
-                exit(EXIT_FAILURE);
-        }
-        if (mem_path) {
-            error_report("'-mem-path' can't be used together with"
-                         "'-machine memory-backend'");
-            exit(EXIT_FAILURE);
-        }
-        ram_size = backend_size;
-    }
-
-    if (!xen_enabled()) {
-        /* On 32-bit hosts, QEMU is limited by virtual address space */
-        if (ram_size > (2047 << 20) && HOST_LONG_BITS == 32) {
-            error_report("at most 2047 MB RAM can be simulated");
-            exit(1);
-        }
-    }
-
-    parse_numa_opts(current_machine);
-
-    /* do monitor/qmp handling at preconfig state if requested */
-    qemu_main_loop();
-
-    if (machine_class->default_ram_id && current_machine->ram_size &&
-        numa_uses_legacy_mem() && !current_machine->ram_memdev_id) {
-        create_default_memdev(current_machine, mem_path);
-    }
-
-    /* from here on runstate is RUN_STATE_PRELAUNCH */
-    machine_run_board_init(current_machine);
-
-    /*
-     * TODO To drop support for deprecated bogus if=..., move
-     * drive_check_orphaned() here, replacing this call.  Also drop
-     * its deprecation warning, along with DriveInfo member
-     * @claimed_by_board.
-     */
-    drive_mark_claimed_by_board();
-
-    realtime_init();
-
-    soundhw_init();
-
-    if (hax_enabled()) {
-        hax_sync_vcpus();
-    }
-
-    qemu_opts_foreach(qemu_find_opts("fw_cfg"),
-                      parse_fw_cfg, fw_cfg_find(), &error_fatal);
-
-    /* init USB devices */
-    if (machine_usb(current_machine)) {
-        if (foreach_device_config(DEV_USB, usb_parse) < 0)
-            exit(1);
-    }
-
-    /* init generic devices */
-    rom_set_order_override(FW_CFG_ORDER_OVERRIDE_DEVICE);
-    qemu_opts_foreach(qemu_find_opts("device"),
-                      device_init_func, NULL, &error_fatal);
-
-    cpu_synchronize_all_post_init();
-
-    rom_reset_order_override();
-
-    /* Did we create any drives that we failed to create a device for? */
-    drive_check_orphaned();
-
-    /* Don't warn about the default network setup that you get if
-     * no command line -net or -netdev options are specified. There
-     * are two cases that we would otherwise complain about:
-     * (1) board doesn't support a NIC but the implicit "-net nic"
-     * requested one
-     * (2) CONFIG_SLIRP not set, in which case the implicit "-net nic"
-     * sets up a nic that isn't connected to anything.
-     */
-    if (!default_net && (!qtest_enabled() || has_defaults)) {
-        net_check_clients();
-    }
-
-    if (boot_once) {
-        qemu_boot_set(boot_once, &error_fatal);
-        qemu_register_reset(restore_boot_order, g_strdup(boot_order));
-    }
-
-    /* init local displays */
-    ds = init_displaystate();
-    qemu_display_init(ds, &dpy);
-
-    /* must be after terminal init, SDL library changes signal handlers */
-    os_setup_signal_handling();
-
-    /* init remote displays */
-#ifdef CONFIG_VNC
-    qemu_opts_foreach(qemu_find_opts("vnc"),
-                      vnc_init_func, NULL, &error_fatal);
-#endif
-
-    if (using_spice) {
-        qemu_spice_display_init();
-    }
-
-    if (foreach_device_config(DEV_GDB, gdbserver_start) < 0) {
-        exit(1);
-    }
-
-    qdev_machine_creation_done();
-
-    /* TODO: once all bus devices are qdevified, this should be done
-     * when bus is created by qdev.c */
-    /*
-     * TODO: If we had a main 'reset container' that the whole system
-     * lived in, we could reset that using the multi-phase reset
-     * APIs. For the moment, we just reset the sysbus, which will cause
-     * all devices hanging off it (and all their child buses, recursively)
-     * to be reset. Note that this will *not* reset any Device objects
-     * which are not attached to some part of the qbus tree!
-     */
-    qemu_register_reset(resettable_cold_reset_fn, sysbus_get_default());
-    qemu_run_machine_init_done_notifiers();
-
-#ifdef XBOX
-    xemu_input_init();
-#endif
-
-    if (rom_check_and_register_reset() != 0) {
-        error_report("rom check and register reset failed");
-        exit(1);
-    }
-
-    replay_start();
-
-    /* This checkpoint is required by replay to separate prior clock
-       reading from the other reads, because timer polling functions query
-       clock values from the log. */
-    replay_checkpoint(CHECKPOINT_RESET);
-    qemu_system_reset(SHUTDOWN_CAUSE_NONE);
-    register_global_state();
-    if (loadvm) {
-        Error *local_err = NULL;
-        if (load_snapshot(loadvm, &local_err) < 0) {
-            error_report_err(local_err);
-            autostart = 0;
-            exit(1);
-        }
-    }
-    if (replay_mode != REPLAY_MODE_NONE) {
-        replay_vmstate_init();
-    }
-
-    qdev_prop_check_globals();
-    if (vmstate_dump_file) {
-        /* dump and exit */
-        dump_vmstate_json_to_file(vmstate_dump_file);
-        exit(0);
-    }
-
-    if (incoming) {
-        Error *local_err = NULL;
-        qemu_start_incoming_migration(incoming, &local_err);
-        if (local_err) {
-            error_reportf_err(local_err, "-incoming %s: ", incoming);
-            exit(1);
-        }
-    } else if (autostart) {
-        vm_start();
-    }
-
-=======
-    qemu_init_displays();
->>>>>>> 8fe9f1f8
+
     accel_setup_post(current_machine);
     os_setup_post();
     resume_mux_open();
