--- conflicted
+++ resolved
@@ -1130,11 +1130,6 @@
 #
 ##
 { 'enum'    : 'DisplayType',
-<<<<<<< HEAD
-  'data'    : [ 'default', 'none', 'gtk', 'sdl',
-                'egl-headless', 'curses', 'cocoa',
-                'spice-app', 'xemu'] }
-=======
   'data'    : [
     { 'name': 'default' },
     { 'name': 'none' },
@@ -1144,8 +1139,8 @@
               'if': 'defined(CONFIG_OPENGL) && defined(CONFIG_GBM)' },
     { 'name': 'curses', 'if': 'defined(CONFIG_CURSES)' },
     { 'name': 'cocoa', 'if': 'defined(CONFIG_COCOA)' },
-    { 'name': 'spice-app', 'if': 'defined(CONFIG_SPICE)'} ] }
->>>>>>> f9baca54
+    { 'name': 'spice-app', 'if': 'defined(CONFIG_SPICE)'},
+    { 'name': 'xemu' } ] }
 
 ##
 # @DisplayOptions:
