/*
 * Copyright (c) 2003-2008 Fabrice Bellard
 * Copyright (C) 2016 Veertu Inc,
 * Copyright (C) 2017 Google Inc,
 *
 * This program is free software; you can redistribute it and/or
 * modify it under the terms of the GNU Lesser General Public
 * License as published by the Free Software Foundation; either
 * version 2.1 of the License, or (at your option) any later version.
 *
 * This program is distributed in the hope that it will be useful,
 * but WITHOUT ANY WARRANTY; without even the implied warranty of
 * MERCHANTABILITY or FITNESS FOR A PARTICULAR PURPOSE.  See the GNU
 * Lesser General Public License for more details.
 *
 * You should have received a copy of the GNU Lesser General Public
 * License along with this program; if not, see <http://www.gnu.org/licenses/>.
 */

#include "qemu/osdep.h"

#include "qemu-common.h"
#include "x86hvf.h"
#include "vmx.h"
#include "vmcs.h"
#include "cpu.h"
#include "x86_descr.h"
#include "x86_decode.h"
#include "sysemu/hw_accel.h"

#include "hw/i386/apic_internal.h"

#include <Hypervisor/hv.h>
#include <Hypervisor/hv_vmx.h>

void hvf_set_segment(struct CPUState *cpu, struct vmx_segment *vmx_seg,
                     SegmentCache *qseg, bool is_tr)
{
    vmx_seg->sel = qseg->selector;
    vmx_seg->base = qseg->base;
    vmx_seg->limit = qseg->limit;

    if (!qseg->selector && !x86_is_real(cpu) && !is_tr) {
        /* the TR register is usable after processor reset despite
         * having a null selector */
        vmx_seg->ar = 1 << 16;
        return;
    }
    vmx_seg->ar = (qseg->flags >> DESC_TYPE_SHIFT) & 0xf;
    vmx_seg->ar |= ((qseg->flags >> DESC_G_SHIFT) & 1) << 15;
    vmx_seg->ar |= ((qseg->flags >> DESC_B_SHIFT) & 1) << 14;
    vmx_seg->ar |= ((qseg->flags >> DESC_L_SHIFT) & 1) << 13;
    vmx_seg->ar |= ((qseg->flags >> DESC_AVL_SHIFT) & 1) << 12;
    vmx_seg->ar |= ((qseg->flags >> DESC_P_SHIFT) & 1) << 7;
    vmx_seg->ar |= ((qseg->flags >> DESC_DPL_SHIFT) & 3) << 5;
    vmx_seg->ar |= ((qseg->flags >> DESC_S_SHIFT) & 1) << 4;
}

void hvf_get_segment(SegmentCache *qseg, struct vmx_segment *vmx_seg)
{
    qseg->limit = vmx_seg->limit;
    qseg->base = vmx_seg->base;
    qseg->selector = vmx_seg->sel;
    qseg->flags = ((vmx_seg->ar & 0xf) << DESC_TYPE_SHIFT) |
                  (((vmx_seg->ar >> 4) & 1) << DESC_S_SHIFT) |
                  (((vmx_seg->ar >> 5) & 3) << DESC_DPL_SHIFT) |
                  (((vmx_seg->ar >> 7) & 1) << DESC_P_SHIFT) |
                  (((vmx_seg->ar >> 12) & 1) << DESC_AVL_SHIFT) |
                  (((vmx_seg->ar >> 13) & 1) << DESC_L_SHIFT) |
                  (((vmx_seg->ar >> 14) & 1) << DESC_B_SHIFT) |
                  (((vmx_seg->ar >> 15) & 1) << DESC_G_SHIFT);
}

void hvf_put_xsave(CPUState *cpu_state)
{
    void *xsave = X86_CPU(cpu_state)->env.xsave_buf;
    uint32_t xsave_len = X86_CPU(cpu_state)->env.xsave_buf_len;

    x86_cpu_xsave_all_areas(X86_CPU(cpu_state), xsave, xsave_len);

    if (hv_vcpu_write_fpstate(cpu_state->hvf->fd, xsave, xsave_len)) {
        abort();
    }
}

void hvf_put_segments(CPUState *cpu_state)
{
    CPUX86State *env = &X86_CPU(cpu_state)->env;
    struct vmx_segment seg;
    
    wvmcs(cpu_state->hvf->fd, VMCS_GUEST_IDTR_LIMIT, env->idt.limit);
    wvmcs(cpu_state->hvf->fd, VMCS_GUEST_IDTR_BASE, env->idt.base);

    wvmcs(cpu_state->hvf->fd, VMCS_GUEST_GDTR_LIMIT, env->gdt.limit);
    wvmcs(cpu_state->hvf->fd, VMCS_GUEST_GDTR_BASE, env->gdt.base);

    /* wvmcs(cpu_state->hvf->fd, VMCS_GUEST_CR2, env->cr[2]); */
    wvmcs(cpu_state->hvf->fd, VMCS_GUEST_CR3, env->cr[3]);
    vmx_update_tpr(cpu_state);
    wvmcs(cpu_state->hvf->fd, VMCS_GUEST_IA32_EFER, env->efer);

    macvm_set_cr4(cpu_state->hvf->fd, env->cr[4]);
    macvm_set_cr0(cpu_state->hvf->fd, env->cr[0]);

    hvf_set_segment(cpu_state, &seg, &env->segs[R_CS], false);
    vmx_write_segment_descriptor(cpu_state, &seg, R_CS);
    
    hvf_set_segment(cpu_state, &seg, &env->segs[R_DS], false);
    vmx_write_segment_descriptor(cpu_state, &seg, R_DS);

    hvf_set_segment(cpu_state, &seg, &env->segs[R_ES], false);
    vmx_write_segment_descriptor(cpu_state, &seg, R_ES);

    hvf_set_segment(cpu_state, &seg, &env->segs[R_SS], false);
    vmx_write_segment_descriptor(cpu_state, &seg, R_SS);

    hvf_set_segment(cpu_state, &seg, &env->segs[R_FS], false);
    vmx_write_segment_descriptor(cpu_state, &seg, R_FS);

    hvf_set_segment(cpu_state, &seg, &env->segs[R_GS], false);
    vmx_write_segment_descriptor(cpu_state, &seg, R_GS);

    hvf_set_segment(cpu_state, &seg, &env->tr, true);
    vmx_write_segment_descriptor(cpu_state, &seg, R_TR);

    hvf_set_segment(cpu_state, &seg, &env->ldt, false);
    vmx_write_segment_descriptor(cpu_state, &seg, R_LDTR);
    
    hv_vcpu_flush(cpu_state->hvf->fd);
}
    
void hvf_put_msrs(CPUState *cpu_state)
{
    CPUX86State *env = &X86_CPU(cpu_state)->env;

    hv_vcpu_write_msr(cpu_state->hvf->fd, MSR_IA32_SYSENTER_CS,
                      env->sysenter_cs);
    hv_vcpu_write_msr(cpu_state->hvf->fd, MSR_IA32_SYSENTER_ESP,
                      env->sysenter_esp);
    hv_vcpu_write_msr(cpu_state->hvf->fd, MSR_IA32_SYSENTER_EIP,
                      env->sysenter_eip);

<<<<<<< HEAD
    hv_vcpu_write_msr(cpu_state->hvf_fd, MSR_PAT, env->pat);

    hv_vcpu_write_msr(cpu_state->hvf_fd, MSR_STAR, env->star);
=======
    hv_vcpu_write_msr(cpu_state->hvf->fd, MSR_STAR, env->star);
>>>>>>> f9baca54

#ifdef TARGET_X86_64
    hv_vcpu_write_msr(cpu_state->hvf->fd, MSR_CSTAR, env->cstar);
    hv_vcpu_write_msr(cpu_state->hvf->fd, MSR_KERNELGSBASE, env->kernelgsbase);
    hv_vcpu_write_msr(cpu_state->hvf->fd, MSR_FMASK, env->fmask);
    hv_vcpu_write_msr(cpu_state->hvf->fd, MSR_LSTAR, env->lstar);
#endif

    hv_vcpu_write_msr(cpu_state->hvf->fd, MSR_GSBASE, env->segs[R_GS].base);
    hv_vcpu_write_msr(cpu_state->hvf->fd, MSR_FSBASE, env->segs[R_FS].base);
}


void hvf_get_xsave(CPUState *cpu_state)
{
    void *xsave = X86_CPU(cpu_state)->env.xsave_buf;
    uint32_t xsave_len = X86_CPU(cpu_state)->env.xsave_buf_len;

    if (hv_vcpu_read_fpstate(cpu_state->hvf->fd, xsave, xsave_len)) {
        abort();
    }

    x86_cpu_xrstor_all_areas(X86_CPU(cpu_state), xsave, xsave_len);
}

void hvf_get_segments(CPUState *cpu_state)
{
    CPUX86State *env = &X86_CPU(cpu_state)->env;

    struct vmx_segment seg;

    env->interrupt_injected = -1;

    vmx_read_segment_descriptor(cpu_state, &seg, R_CS);
    hvf_get_segment(&env->segs[R_CS], &seg);
    
    vmx_read_segment_descriptor(cpu_state, &seg, R_DS);
    hvf_get_segment(&env->segs[R_DS], &seg);

    vmx_read_segment_descriptor(cpu_state, &seg, R_ES);
    hvf_get_segment(&env->segs[R_ES], &seg);

    vmx_read_segment_descriptor(cpu_state, &seg, R_FS);
    hvf_get_segment(&env->segs[R_FS], &seg);

    vmx_read_segment_descriptor(cpu_state, &seg, R_GS);
    hvf_get_segment(&env->segs[R_GS], &seg);

    vmx_read_segment_descriptor(cpu_state, &seg, R_SS);
    hvf_get_segment(&env->segs[R_SS], &seg);

    vmx_read_segment_descriptor(cpu_state, &seg, R_TR);
    hvf_get_segment(&env->tr, &seg);

    vmx_read_segment_descriptor(cpu_state, &seg, R_LDTR);
    hvf_get_segment(&env->ldt, &seg);

    env->idt.limit = rvmcs(cpu_state->hvf->fd, VMCS_GUEST_IDTR_LIMIT);
    env->idt.base = rvmcs(cpu_state->hvf->fd, VMCS_GUEST_IDTR_BASE);
    env->gdt.limit = rvmcs(cpu_state->hvf->fd, VMCS_GUEST_GDTR_LIMIT);
    env->gdt.base = rvmcs(cpu_state->hvf->fd, VMCS_GUEST_GDTR_BASE);

    env->cr[0] = rvmcs(cpu_state->hvf->fd, VMCS_GUEST_CR0);
    env->cr[2] = 0;
    env->cr[3] = rvmcs(cpu_state->hvf->fd, VMCS_GUEST_CR3);
    env->cr[4] = rvmcs(cpu_state->hvf->fd, VMCS_GUEST_CR4);
    
    env->efer = rvmcs(cpu_state->hvf->fd, VMCS_GUEST_IA32_EFER);
}

void hvf_get_msrs(CPUState *cpu_state)
{
    CPUX86State *env = &X86_CPU(cpu_state)->env;
    uint64_t tmp;
    
    hv_vcpu_read_msr(cpu_state->hvf->fd, MSR_IA32_SYSENTER_CS, &tmp);
    env->sysenter_cs = tmp;
    
    hv_vcpu_read_msr(cpu_state->hvf->fd, MSR_IA32_SYSENTER_ESP, &tmp);
    env->sysenter_esp = tmp;

    hv_vcpu_read_msr(cpu_state->hvf->fd, MSR_IA32_SYSENTER_EIP, &tmp);
    env->sysenter_eip = tmp;

<<<<<<< HEAD
    hv_vcpu_read_msr(cpu_state->hvf_fd, MSR_PAT, &env->pat);

    hv_vcpu_read_msr(cpu_state->hvf_fd, MSR_STAR, &env->star);
=======
    hv_vcpu_read_msr(cpu_state->hvf->fd, MSR_STAR, &env->star);
>>>>>>> f9baca54

#ifdef TARGET_X86_64
    hv_vcpu_read_msr(cpu_state->hvf->fd, MSR_CSTAR, &env->cstar);
    hv_vcpu_read_msr(cpu_state->hvf->fd, MSR_KERNELGSBASE, &env->kernelgsbase);
    hv_vcpu_read_msr(cpu_state->hvf->fd, MSR_FMASK, &env->fmask);
    hv_vcpu_read_msr(cpu_state->hvf->fd, MSR_LSTAR, &env->lstar);
#endif

    hv_vcpu_read_msr(cpu_state->hvf->fd, MSR_IA32_APICBASE, &tmp);
    
    env->tsc = rdtscp() + rvmcs(cpu_state->hvf->fd, VMCS_TSC_OFFSET);
}

int hvf_put_registers(CPUState *cpu_state)
{
    X86CPU *x86cpu = X86_CPU(cpu_state);
    CPUX86State *env = &x86cpu->env;

<<<<<<< HEAD
    wreg(cpu_state->hvf_fd, HV_X86_RAX, env->regs[R_EAX]);
    wreg(cpu_state->hvf_fd, HV_X86_RBX, env->regs[R_EBX]);
    wreg(cpu_state->hvf_fd, HV_X86_RCX, env->regs[R_ECX]);
    wreg(cpu_state->hvf_fd, HV_X86_RDX, env->regs[R_EDX]);
    wreg(cpu_state->hvf_fd, HV_X86_RBP, env->regs[R_EBP]);
    wreg(cpu_state->hvf_fd, HV_X86_RSP, env->regs[R_ESP]);
    wreg(cpu_state->hvf_fd, HV_X86_RSI, env->regs[R_ESI]);
    wreg(cpu_state->hvf_fd, HV_X86_RDI, env->regs[R_EDI]);
#ifdef TARGET_X86_64
    wreg(cpu_state->hvf_fd, HV_X86_R8, env->regs[8]);
    wreg(cpu_state->hvf_fd, HV_X86_R9, env->regs[9]);
    wreg(cpu_state->hvf_fd, HV_X86_R10, env->regs[10]);
    wreg(cpu_state->hvf_fd, HV_X86_R11, env->regs[11]);
    wreg(cpu_state->hvf_fd, HV_X86_R12, env->regs[12]);
    wreg(cpu_state->hvf_fd, HV_X86_R13, env->regs[13]);
    wreg(cpu_state->hvf_fd, HV_X86_R14, env->regs[14]);
    wreg(cpu_state->hvf_fd, HV_X86_R15, env->regs[15]);
#endif
    wreg(cpu_state->hvf_fd, HV_X86_RFLAGS, env->eflags);
    wreg(cpu_state->hvf_fd, HV_X86_RIP, env->eip);
=======
    wreg(cpu_state->hvf->fd, HV_X86_RAX, env->regs[R_EAX]);
    wreg(cpu_state->hvf->fd, HV_X86_RBX, env->regs[R_EBX]);
    wreg(cpu_state->hvf->fd, HV_X86_RCX, env->regs[R_ECX]);
    wreg(cpu_state->hvf->fd, HV_X86_RDX, env->regs[R_EDX]);
    wreg(cpu_state->hvf->fd, HV_X86_RBP, env->regs[R_EBP]);
    wreg(cpu_state->hvf->fd, HV_X86_RSP, env->regs[R_ESP]);
    wreg(cpu_state->hvf->fd, HV_X86_RSI, env->regs[R_ESI]);
    wreg(cpu_state->hvf->fd, HV_X86_RDI, env->regs[R_EDI]);
    wreg(cpu_state->hvf->fd, HV_X86_R8, env->regs[8]);
    wreg(cpu_state->hvf->fd, HV_X86_R9, env->regs[9]);
    wreg(cpu_state->hvf->fd, HV_X86_R10, env->regs[10]);
    wreg(cpu_state->hvf->fd, HV_X86_R11, env->regs[11]);
    wreg(cpu_state->hvf->fd, HV_X86_R12, env->regs[12]);
    wreg(cpu_state->hvf->fd, HV_X86_R13, env->regs[13]);
    wreg(cpu_state->hvf->fd, HV_X86_R14, env->regs[14]);
    wreg(cpu_state->hvf->fd, HV_X86_R15, env->regs[15]);
    wreg(cpu_state->hvf->fd, HV_X86_RFLAGS, env->eflags);
    wreg(cpu_state->hvf->fd, HV_X86_RIP, env->eip);
>>>>>>> f9baca54
   
    wreg(cpu_state->hvf->fd, HV_X86_XCR0, env->xcr0);
    
    hvf_put_xsave(cpu_state);
    
    hvf_put_segments(cpu_state);
    
    hvf_put_msrs(cpu_state);
    
    wreg(cpu_state->hvf->fd, HV_X86_DR0, env->dr[0]);
    wreg(cpu_state->hvf->fd, HV_X86_DR1, env->dr[1]);
    wreg(cpu_state->hvf->fd, HV_X86_DR2, env->dr[2]);
    wreg(cpu_state->hvf->fd, HV_X86_DR3, env->dr[3]);
    wreg(cpu_state->hvf->fd, HV_X86_DR4, env->dr[4]);
    wreg(cpu_state->hvf->fd, HV_X86_DR5, env->dr[5]);
    wreg(cpu_state->hvf->fd, HV_X86_DR6, env->dr[6]);
    wreg(cpu_state->hvf->fd, HV_X86_DR7, env->dr[7]);
    
    return 0;
}

int hvf_get_registers(CPUState *cpu_state)
{
    X86CPU *x86cpu = X86_CPU(cpu_state);
    CPUX86State *env = &x86cpu->env;

<<<<<<< HEAD
    env->regs[R_EAX] = rreg(cpu_state->hvf_fd, HV_X86_RAX);
    env->regs[R_EBX] = rreg(cpu_state->hvf_fd, HV_X86_RBX);
    env->regs[R_ECX] = rreg(cpu_state->hvf_fd, HV_X86_RCX);
    env->regs[R_EDX] = rreg(cpu_state->hvf_fd, HV_X86_RDX);
    env->regs[R_EBP] = rreg(cpu_state->hvf_fd, HV_X86_RBP);
    env->regs[R_ESP] = rreg(cpu_state->hvf_fd, HV_X86_RSP);
    env->regs[R_ESI] = rreg(cpu_state->hvf_fd, HV_X86_RSI);
    env->regs[R_EDI] = rreg(cpu_state->hvf_fd, HV_X86_RDI);
#ifdef TARGET_X86_64
    env->regs[8] = rreg(cpu_state->hvf_fd, HV_X86_R8);
    env->regs[9] = rreg(cpu_state->hvf_fd, HV_X86_R9);
    env->regs[10] = rreg(cpu_state->hvf_fd, HV_X86_R10);
    env->regs[11] = rreg(cpu_state->hvf_fd, HV_X86_R11);
    env->regs[12] = rreg(cpu_state->hvf_fd, HV_X86_R12);
    env->regs[13] = rreg(cpu_state->hvf_fd, HV_X86_R13);
    env->regs[14] = rreg(cpu_state->hvf_fd, HV_X86_R14);
    env->regs[15] = rreg(cpu_state->hvf_fd, HV_X86_R15);
#endif

    env->eflags = rreg(cpu_state->hvf_fd, HV_X86_RFLAGS);
    env->eip = rreg(cpu_state->hvf_fd, HV_X86_RIP);
=======
    env->regs[R_EAX] = rreg(cpu_state->hvf->fd, HV_X86_RAX);
    env->regs[R_EBX] = rreg(cpu_state->hvf->fd, HV_X86_RBX);
    env->regs[R_ECX] = rreg(cpu_state->hvf->fd, HV_X86_RCX);
    env->regs[R_EDX] = rreg(cpu_state->hvf->fd, HV_X86_RDX);
    env->regs[R_EBP] = rreg(cpu_state->hvf->fd, HV_X86_RBP);
    env->regs[R_ESP] = rreg(cpu_state->hvf->fd, HV_X86_RSP);
    env->regs[R_ESI] = rreg(cpu_state->hvf->fd, HV_X86_RSI);
    env->regs[R_EDI] = rreg(cpu_state->hvf->fd, HV_X86_RDI);
    env->regs[8] = rreg(cpu_state->hvf->fd, HV_X86_R8);
    env->regs[9] = rreg(cpu_state->hvf->fd, HV_X86_R9);
    env->regs[10] = rreg(cpu_state->hvf->fd, HV_X86_R10);
    env->regs[11] = rreg(cpu_state->hvf->fd, HV_X86_R11);
    env->regs[12] = rreg(cpu_state->hvf->fd, HV_X86_R12);
    env->regs[13] = rreg(cpu_state->hvf->fd, HV_X86_R13);
    env->regs[14] = rreg(cpu_state->hvf->fd, HV_X86_R14);
    env->regs[15] = rreg(cpu_state->hvf->fd, HV_X86_R15);
    
    env->eflags = rreg(cpu_state->hvf->fd, HV_X86_RFLAGS);
    env->eip = rreg(cpu_state->hvf->fd, HV_X86_RIP);
>>>>>>> f9baca54
   
    hvf_get_xsave(cpu_state);
    env->xcr0 = rreg(cpu_state->hvf->fd, HV_X86_XCR0);
    
    hvf_get_segments(cpu_state);
    hvf_get_msrs(cpu_state);
    
    env->dr[0] = rreg(cpu_state->hvf->fd, HV_X86_DR0);
    env->dr[1] = rreg(cpu_state->hvf->fd, HV_X86_DR1);
    env->dr[2] = rreg(cpu_state->hvf->fd, HV_X86_DR2);
    env->dr[3] = rreg(cpu_state->hvf->fd, HV_X86_DR3);
    env->dr[4] = rreg(cpu_state->hvf->fd, HV_X86_DR4);
    env->dr[5] = rreg(cpu_state->hvf->fd, HV_X86_DR5);
    env->dr[6] = rreg(cpu_state->hvf->fd, HV_X86_DR6);
    env->dr[7] = rreg(cpu_state->hvf->fd, HV_X86_DR7);
    
    x86_update_hflags(env);
    return 0;
}

static void vmx_set_int_window_exiting(CPUState *cpu)
{
     uint64_t val;
     val = rvmcs(cpu->hvf->fd, VMCS_PRI_PROC_BASED_CTLS);
     wvmcs(cpu->hvf->fd, VMCS_PRI_PROC_BASED_CTLS, val |
             VMCS_PRI_PROC_BASED_CTLS_INT_WINDOW_EXITING);
}

void vmx_clear_int_window_exiting(CPUState *cpu)
{
     uint64_t val;
     val = rvmcs(cpu->hvf->fd, VMCS_PRI_PROC_BASED_CTLS);
     wvmcs(cpu->hvf->fd, VMCS_PRI_PROC_BASED_CTLS, val &
             ~VMCS_PRI_PROC_BASED_CTLS_INT_WINDOW_EXITING);
}

bool hvf_inject_interrupts(CPUState *cpu_state)
{
    X86CPU *x86cpu = X86_CPU(cpu_state);
    CPUX86State *env = &x86cpu->env;

    uint8_t vector;
    uint64_t intr_type;
    bool have_event = true;
    if (env->interrupt_injected != -1) {
        vector = env->interrupt_injected;
        if (env->ins_len) {
            intr_type = VMCS_INTR_T_SWINTR;
        } else {
            intr_type = VMCS_INTR_T_HWINTR;
        }
    } else if (env->exception_nr != -1) {
        vector = env->exception_nr;
        if (vector == EXCP03_INT3 || vector == EXCP04_INTO) {
            intr_type = VMCS_INTR_T_SWEXCEPTION;
        } else {
            intr_type = VMCS_INTR_T_HWEXCEPTION;
        }
    } else if (env->nmi_injected) {
        vector = EXCP02_NMI;
        intr_type = VMCS_INTR_T_NMI;
    } else {
        have_event = false;
    }

    uint64_t info = 0;
    if (have_event) {
        info = vector | intr_type | VMCS_INTR_VALID;
        uint64_t reason = rvmcs(cpu_state->hvf->fd, VMCS_EXIT_REASON);
        if (env->nmi_injected && reason != EXIT_REASON_TASK_SWITCH) {
            vmx_clear_nmi_blocking(cpu_state);
        }

        if (!(env->hflags2 & HF2_NMI_MASK) || intr_type != VMCS_INTR_T_NMI) {
            info &= ~(1 << 12); /* clear undefined bit */
            if (intr_type == VMCS_INTR_T_SWINTR ||
                intr_type == VMCS_INTR_T_SWEXCEPTION) {
                wvmcs(cpu_state->hvf->fd, VMCS_ENTRY_INST_LENGTH, env->ins_len);
            }
            
            if (env->has_error_code) {
                wvmcs(cpu_state->hvf->fd, VMCS_ENTRY_EXCEPTION_ERROR,
                      env->error_code);
                /* Indicate that VMCS_ENTRY_EXCEPTION_ERROR is valid */
                info |= VMCS_INTR_DEL_ERRCODE;
            }
            /*printf("reinject  %lx err %d\n", info, err);*/
            wvmcs(cpu_state->hvf->fd, VMCS_ENTRY_INTR_INFO, info);
        };
    }

    if (cpu_state->interrupt_request & CPU_INTERRUPT_NMI) {
        if (!(env->hflags2 & HF2_NMI_MASK) && !(info & VMCS_INTR_VALID)) {
            cpu_state->interrupt_request &= ~CPU_INTERRUPT_NMI;
            info = VMCS_INTR_VALID | VMCS_INTR_T_NMI | EXCP02_NMI;
            wvmcs(cpu_state->hvf->fd, VMCS_ENTRY_INTR_INFO, info);
        } else {
            vmx_set_nmi_window_exiting(cpu_state);
        }
    }

    if (!(env->hflags & HF_INHIBIT_IRQ_MASK) &&
        (cpu_state->interrupt_request & CPU_INTERRUPT_HARD) &&
        (env->eflags & IF_MASK) && !(info & VMCS_INTR_VALID)) {
        int line = cpu_get_pic_interrupt(&x86cpu->env);
        cpu_state->interrupt_request &= ~CPU_INTERRUPT_HARD;
        if (line >= 0) {
            wvmcs(cpu_state->hvf->fd, VMCS_ENTRY_INTR_INFO, line |
                  VMCS_INTR_VALID | VMCS_INTR_T_HWINTR);
        }
    }
    if (cpu_state->interrupt_request & CPU_INTERRUPT_HARD) {
        vmx_set_int_window_exiting(cpu_state);
    }
    return (cpu_state->interrupt_request
            & (CPU_INTERRUPT_INIT | CPU_INTERRUPT_TPR));
}

int hvf_process_events(CPUState *cpu_state)
{
    X86CPU *cpu = X86_CPU(cpu_state);
    CPUX86State *env = &cpu->env;

    if (!cpu_state->vcpu_dirty) {
        /* light weight sync for CPU_INTERRUPT_HARD and IF_MASK */
        env->eflags = rreg(cpu_state->hvf->fd, HV_X86_RFLAGS);
    }

    if (cpu_state->interrupt_request & CPU_INTERRUPT_INIT) {
        cpu_synchronize_state(cpu_state);
        do_cpu_init(cpu);
    }

    if (cpu_state->interrupt_request & CPU_INTERRUPT_POLL) {
        cpu_state->interrupt_request &= ~CPU_INTERRUPT_POLL;
        apic_poll_irq(cpu->apic_state);
    }
    if (((cpu_state->interrupt_request & CPU_INTERRUPT_HARD) &&
        (env->eflags & IF_MASK)) ||
        (cpu_state->interrupt_request & CPU_INTERRUPT_NMI)) {
        cpu_state->halted = 0;
    }
    if (cpu_state->interrupt_request & CPU_INTERRUPT_SIPI) {
        cpu_synchronize_state(cpu_state);
        do_cpu_sipi(cpu);
    }
    if (cpu_state->interrupt_request & CPU_INTERRUPT_TPR) {
        cpu_state->interrupt_request &= ~CPU_INTERRUPT_TPR;
        cpu_synchronize_state(cpu_state);
        apic_handle_tpr_access_report(cpu->apic_state, env->eip,
                                      env->tpr_access_type);
    }
    return cpu_state->halted;
}<|MERGE_RESOLUTION|>--- conflicted
+++ resolved
@@ -140,13 +140,7 @@
     hv_vcpu_write_msr(cpu_state->hvf->fd, MSR_IA32_SYSENTER_EIP,
                       env->sysenter_eip);
 
-<<<<<<< HEAD
-    hv_vcpu_write_msr(cpu_state->hvf_fd, MSR_PAT, env->pat);
-
-    hv_vcpu_write_msr(cpu_state->hvf_fd, MSR_STAR, env->star);
-=======
     hv_vcpu_write_msr(cpu_state->hvf->fd, MSR_STAR, env->star);
->>>>>>> f9baca54
 
 #ifdef TARGET_X86_64
     hv_vcpu_write_msr(cpu_state->hvf->fd, MSR_CSTAR, env->cstar);
@@ -231,13 +225,7 @@
     hv_vcpu_read_msr(cpu_state->hvf->fd, MSR_IA32_SYSENTER_EIP, &tmp);
     env->sysenter_eip = tmp;
 
-<<<<<<< HEAD
-    hv_vcpu_read_msr(cpu_state->hvf_fd, MSR_PAT, &env->pat);
-
-    hv_vcpu_read_msr(cpu_state->hvf_fd, MSR_STAR, &env->star);
-=======
     hv_vcpu_read_msr(cpu_state->hvf->fd, MSR_STAR, &env->star);
->>>>>>> f9baca54
 
 #ifdef TARGET_X86_64
     hv_vcpu_read_msr(cpu_state->hvf->fd, MSR_CSTAR, &env->cstar);
@@ -256,28 +244,6 @@
     X86CPU *x86cpu = X86_CPU(cpu_state);
     CPUX86State *env = &x86cpu->env;
 
-<<<<<<< HEAD
-    wreg(cpu_state->hvf_fd, HV_X86_RAX, env->regs[R_EAX]);
-    wreg(cpu_state->hvf_fd, HV_X86_RBX, env->regs[R_EBX]);
-    wreg(cpu_state->hvf_fd, HV_X86_RCX, env->regs[R_ECX]);
-    wreg(cpu_state->hvf_fd, HV_X86_RDX, env->regs[R_EDX]);
-    wreg(cpu_state->hvf_fd, HV_X86_RBP, env->regs[R_EBP]);
-    wreg(cpu_state->hvf_fd, HV_X86_RSP, env->regs[R_ESP]);
-    wreg(cpu_state->hvf_fd, HV_X86_RSI, env->regs[R_ESI]);
-    wreg(cpu_state->hvf_fd, HV_X86_RDI, env->regs[R_EDI]);
-#ifdef TARGET_X86_64
-    wreg(cpu_state->hvf_fd, HV_X86_R8, env->regs[8]);
-    wreg(cpu_state->hvf_fd, HV_X86_R9, env->regs[9]);
-    wreg(cpu_state->hvf_fd, HV_X86_R10, env->regs[10]);
-    wreg(cpu_state->hvf_fd, HV_X86_R11, env->regs[11]);
-    wreg(cpu_state->hvf_fd, HV_X86_R12, env->regs[12]);
-    wreg(cpu_state->hvf_fd, HV_X86_R13, env->regs[13]);
-    wreg(cpu_state->hvf_fd, HV_X86_R14, env->regs[14]);
-    wreg(cpu_state->hvf_fd, HV_X86_R15, env->regs[15]);
-#endif
-    wreg(cpu_state->hvf_fd, HV_X86_RFLAGS, env->eflags);
-    wreg(cpu_state->hvf_fd, HV_X86_RIP, env->eip);
-=======
     wreg(cpu_state->hvf->fd, HV_X86_RAX, env->regs[R_EAX]);
     wreg(cpu_state->hvf->fd, HV_X86_RBX, env->regs[R_EBX]);
     wreg(cpu_state->hvf->fd, HV_X86_RCX, env->regs[R_ECX]);
@@ -296,7 +262,6 @@
     wreg(cpu_state->hvf->fd, HV_X86_R15, env->regs[15]);
     wreg(cpu_state->hvf->fd, HV_X86_RFLAGS, env->eflags);
     wreg(cpu_state->hvf->fd, HV_X86_RIP, env->eip);
->>>>>>> f9baca54
    
     wreg(cpu_state->hvf->fd, HV_X86_XCR0, env->xcr0);
     
@@ -323,29 +288,6 @@
     X86CPU *x86cpu = X86_CPU(cpu_state);
     CPUX86State *env = &x86cpu->env;
 
-<<<<<<< HEAD
-    env->regs[R_EAX] = rreg(cpu_state->hvf_fd, HV_X86_RAX);
-    env->regs[R_EBX] = rreg(cpu_state->hvf_fd, HV_X86_RBX);
-    env->regs[R_ECX] = rreg(cpu_state->hvf_fd, HV_X86_RCX);
-    env->regs[R_EDX] = rreg(cpu_state->hvf_fd, HV_X86_RDX);
-    env->regs[R_EBP] = rreg(cpu_state->hvf_fd, HV_X86_RBP);
-    env->regs[R_ESP] = rreg(cpu_state->hvf_fd, HV_X86_RSP);
-    env->regs[R_ESI] = rreg(cpu_state->hvf_fd, HV_X86_RSI);
-    env->regs[R_EDI] = rreg(cpu_state->hvf_fd, HV_X86_RDI);
-#ifdef TARGET_X86_64
-    env->regs[8] = rreg(cpu_state->hvf_fd, HV_X86_R8);
-    env->regs[9] = rreg(cpu_state->hvf_fd, HV_X86_R9);
-    env->regs[10] = rreg(cpu_state->hvf_fd, HV_X86_R10);
-    env->regs[11] = rreg(cpu_state->hvf_fd, HV_X86_R11);
-    env->regs[12] = rreg(cpu_state->hvf_fd, HV_X86_R12);
-    env->regs[13] = rreg(cpu_state->hvf_fd, HV_X86_R13);
-    env->regs[14] = rreg(cpu_state->hvf_fd, HV_X86_R14);
-    env->regs[15] = rreg(cpu_state->hvf_fd, HV_X86_R15);
-#endif
-
-    env->eflags = rreg(cpu_state->hvf_fd, HV_X86_RFLAGS);
-    env->eip = rreg(cpu_state->hvf_fd, HV_X86_RIP);
-=======
     env->regs[R_EAX] = rreg(cpu_state->hvf->fd, HV_X86_RAX);
     env->regs[R_EBX] = rreg(cpu_state->hvf->fd, HV_X86_RBX);
     env->regs[R_ECX] = rreg(cpu_state->hvf->fd, HV_X86_RCX);
@@ -365,7 +307,6 @@
     
     env->eflags = rreg(cpu_state->hvf->fd, HV_X86_RFLAGS);
     env->eip = rreg(cpu_state->hvf->fd, HV_X86_RIP);
->>>>>>> f9baca54
    
     hvf_get_xsave(cpu_state);
     env->xcr0 = rreg(cpu_state->hvf->fd, HV_X86_XCR0);
